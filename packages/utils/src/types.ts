<<<<<<< HEAD
import { Dispatch } from 'react'

export type Chain = string | number

export type Wallet = { name: string; hidden?: boolean; options?: Record<string, any>; iconUrl?: string }
=======
export type Wallet = { name: string; hidden?: boolean; options?: Record<string, any> }
>>>>>>> f7868fe3
<|MERGE_RESOLUTION|>--- conflicted
+++ resolved
@@ -1,9 +1 @@
-<<<<<<< HEAD
-import { Dispatch } from 'react'
-
-export type Chain = string | number
-
-export type Wallet = { name: string; hidden?: boolean; options?: Record<string, any>; iconUrl?: string }
-=======
-export type Wallet = { name: string; hidden?: boolean; options?: Record<string, any> }
->>>>>>> f7868fe3
+export type Wallet = { name: string; hidden?: boolean; options?: Record<string, any> }