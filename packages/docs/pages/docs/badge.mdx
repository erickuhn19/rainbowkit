--- conflicted
+++ resolved
@@ -58,35 +58,8 @@
 }
 ```
 
-<EthAddressBalance />
+<EthAddressBalance balance />
 
-<<<<<<< HEAD
-With both:
-
-```tsx
-import React from 'react'
-import { EthAddress } from '@rainbowkit/badge'
-import { useENS } from 'use-ens'
-
-const EthAddressBalanceExample = () => {
-  const { library: provider, activate, account: address } = useWeb3React()
-
-  const data = useENS(provider, 'foda.eth', { cache: 'force-cache' })
-
-  return (
-    <EthAddress
-      addr="foda.eth"
-      profileIcon={data.records?.avatar as string}
-      balance
-      provider={provider}
-      addr={address}
-    />
-  )
-}
-```
-
-<EthAddressPic balance />
-=======
 ## Tx
 
 Transaction info widget.
@@ -215,5 +188,4 @@
 <ExplorerLink chainId={1} address="0xD3B282e9880cDcB1142830731cD83f7ac0e1043f" />
 ```
 
-<ExplorerLink chainId={1} address="0xD3B282e9880cDcB1142830731cD83f7ac0e1043f" />
->>>>>>> b102b765
+<ExplorerLink chainId={1} address="0xD3B282e9880cDcB1142830731cD83f7ac0e1043f" />