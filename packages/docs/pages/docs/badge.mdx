--- conflicted
+++ resolved
@@ -1,10 +1,7 @@
 import { EthAddress, Tx, ExplorerLink, AccountInfo } from '@rainbowkit/badge'
 import { EthAddressPic, EthAddressBalance } from '../../components/badge'
-<<<<<<< HEAD
 import { TxHistoryExample } from '../../components/txhistory'
-=======
 import { SelectNetworkExample } from '../../components/select'
->>>>>>> 69af745b
 
 # `@rainbowkit/badge`
 
@@ -195,7 +192,6 @@
 
 <ExplorerLink chainId={1} address="0xD3B282e9880cDcB1142830731cD83f7ac0e1043f" />
 
-<<<<<<< HEAD
 ## TxHistory
 
 ```tsx
@@ -212,7 +208,7 @@
 ```
 
 <TxHistoryExample />
-=======
+
 ## NetworkSelect
 
 ```tsx
@@ -257,5 +253,4 @@
 />
 ```
 
-<SelectNetworkExample />
->>>>>>> 69af745b
+<SelectNetworkExample />