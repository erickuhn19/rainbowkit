{
  "name": "@rainbow-me/rainbow-button",
  "description": "Rainbow connector button",
  "version": "0.2.0-beta.0",
  "files": [
    "dist",
    "styles.css"
  ],
  "keywords": [
    "rainbow",
    "wallet",
    "ethereum",
    "react",
    "react-hook",
    "hooks"
  ],
  "author": "Rainbow",
  "license": "MIT",
  "type": "module",
  "exports": {
    ".": "./dist/index.js",
    "./styles.css": "./dist/index.css"
  },
  "main": "./dist/index.js",
  "types": "./dist/index.d.ts",
  "scripts": {
    "build": "node build.js",
    "build:watch": "node build.js --watch",
    "dev": "pnpm build:watch & pnpm typegen:watch",
    "prepare": "pnpm build",
    "prebuild": "pnpm typegen",
    "typecheck": "pnpm tsc --noEmit",
    "typegen": "tsc --emitDeclarationOnly || true",
    "typegen:watch": "tsc --emitDeclarationOnly --watch"
  },
  "dependencies": {
    "@rainbow-me/rainbowkit": "workspace:*"
  },
  "peerDependencies": {
    "react": ">=17",
    "react-dom": ">=17",
<<<<<<< HEAD
    "viem": "^2.0.0",
    "wagmi": "^2.0.0"
=======
    "viem": "~0.3.19 || ^1.0.0",
    "wagmi": "~1.0.1 || ~1.1.0 || ~1.2.0 || ~1.3.0 || ~1.4.0"
>>>>>>> 11b0d64f
  },
  "repository": {
    "type": "git",
    "url": "git+https://github.com/rainbow-me/rainbowkit.git",
    "directory": "packages/rainbow-button"
  }
}<|MERGE_RESOLUTION|>--- conflicted
+++ resolved
@@ -39,13 +39,8 @@
   "peerDependencies": {
     "react": ">=17",
     "react-dom": ">=17",
-<<<<<<< HEAD
     "viem": "^2.0.0",
     "wagmi": "^2.0.0"
-=======
-    "viem": "~0.3.19 || ^1.0.0",
-    "wagmi": "~1.0.1 || ~1.1.0 || ~1.2.0 || ~1.3.0 || ~1.4.0"
->>>>>>> 11b0d64f
   },
   "repository": {
     "type": "git",
