# @rainbow-me/rainbow-button

## 0.1.2

### Patch Changes

- Updated dependencies [7ba94f48]
  - @rainbow-me/rainbowkit@1.3.2

## 0.1.1

### Patch Changes

- Updated dependencies [3feab0e6]
- Updated dependencies [c9a8e469]
- Updated dependencies [dba51779]
  - @rainbow-me/rainbowkit@1.3.1

## 0.1.0

### Minor Changes

- 9ce75a65: The `RainbowButton` component is the simplest way to add support for Rainbow Wallet to dApps that use `wagmi` and prefer a more custom connector experience over [RainbowKit](https://www.rainbowkit.com/docs/installation).

  **1. Install `@rainbow-me/rainbow-button` and its peer dependencies**

  The package is compatible with Next.js, React, and Vite. Ensure that you follow peer dependency warnings.

  ```bash
  npm install @rainbow-me/rainbow-button wagmi viem
  ```

  **2. Configure with Wagmi and install the RainbowButton**

  Pass an instance of the `rainbowConnector` to your Wagmi connector list, and wrap your app in the `RainbowButtonProvider`. Then drop-in the `RainbowButton` component into your wallet list.

  ```tsx
  import "@rainbow-me/rainbow-button/styles.css";
  import {
    RainbowButtonProvider,
    rainbowConnector,
  } from "@rainbow-me/rainbow-button";

<<<<<<< HEAD
  const wagmiClient = createConfig({
    connectors: [rainbowConnector({ projectId })],
=======
  const config = createConfig({
    connectors: [new RainbowConnector({ chains, projectId })],
>>>>>>> d6881350
    publicClient,
  });

  function MyApp({ Component, pageProps }: AppProps) {
    return (
      <WagmiConfig config={config}>
        <RainbowButtonProvider>{/* Your App */}</RainbowButtonProvider>
      </WagmiConfig>
    );
  }

  export const YourApp = () => {
    return <RainbowButton />;
  };
  ```

  You can also use the `RainbowButton.Custom` component for custom implementations and styling.

  ```tsx
  <RainbowButton.Custom>
    {({ ready, connect }) => {
      return (
        <button type="button" disabled={!ready} onClick={connect}>
          Connect Rainbow
        </button>
      );
    }}
  </RainbowButton.Custom>
  ```

  **3. And that's it!**

  Now your users can enjoy a seamless connection experience for Rainbow — without any maintenance or headaches.

  A [`WalletButton`](https://www.rainbowkit.com/docs/wallet-button) component is also available in [RainbowKit](https://www.rainbowkit.com/docs/installation) if you'd like to adopt support for additional wallets.

### Patch Changes

- Updated dependencies [9ce75a65]
  - @rainbow-me/rainbowkit@1.3.0

## 0.0.1

### Patch Changes

- Initial beta release<|MERGE_RESOLUTION|>--- conflicted
+++ resolved
@@ -41,13 +41,8 @@
     rainbowConnector,
   } from "@rainbow-me/rainbow-button";
 
-<<<<<<< HEAD
   const wagmiClient = createConfig({
     connectors: [rainbowConnector({ projectId })],
-=======
-  const config = createConfig({
-    connectors: [new RainbowConnector({ chains, projectId })],
->>>>>>> d6881350
     publicClient,
   });
 
