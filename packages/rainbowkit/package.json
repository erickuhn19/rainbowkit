--- conflicted
+++ resolved
@@ -59,14 +59,7 @@
     "nock": "^13.2.4",
     "postcss": "^8.4.4",
     "react": "^18.2.0",
-<<<<<<< HEAD
     "vitest": "^0.33.0",
-=======
-    "viem": "~1.19.4",
-    "vitest": "^0.33.0",
-    "wagmi": "~1.4.7",
-    "@wagmi/core": "~1.4.7",
->>>>>>> dd122dcf
     "@types/i18n-js": "^3.8.5",
     "@types/ua-parser-js": "^0.7.36"
   },
