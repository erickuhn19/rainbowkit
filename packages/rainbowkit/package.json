--- conflicted
+++ resolved
@@ -59,18 +59,9 @@
     "nock": "^13.4.0",
     "postcss": "^8.4.32",
     "react": "^18.2.0",
-<<<<<<< HEAD
     "vitest": "^0.33.0",
-    "@types/i18n-js": "^3.8.5",
-    "@types/ua-parser-js": "^0.7.36"
-=======
-    "viem": "~1.21.4",
-    "vitest": "^0.33.0",
-    "wagmi": "~1.4.13",
-    "@wagmi/core": "~1.4.13",
     "@types/i18n-js": "^3.8.9",
     "@types/ua-parser-js": "^0.7.39"
->>>>>>> 1d602e87
   },
   "dependencies": {
     "@vanilla-extract/css": "1.14.0",
