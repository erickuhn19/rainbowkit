--- conflicted
+++ resolved
@@ -1,10 +1,6 @@
 {
   "name": "@rainbow-me/rainbowkit",
-<<<<<<< HEAD
   "version": "2.0.0-beta.2",
-=======
-  "version": "1.3.4",
->>>>>>> 1faf4905
   "description": "The best way to connect a wallet",
   "files": [
     "dist",
@@ -64,12 +60,6 @@
     "postcss": "^8.4.32",
     "react": "^18.2.0",
     "vitest": "^0.33.0",
-<<<<<<< HEAD
-    "@types/i18n-js": "^3.8.9",
-=======
-    "wagmi": "~1.4.13",
-    "@wagmi/core": "~1.4.13",
->>>>>>> 1faf4905
     "@types/ua-parser-js": "^0.7.39"
   },
   "dependencies": {
