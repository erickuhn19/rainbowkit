<<<<<<< HEAD
import { createConnector } from 'wagmi';
import type { CreateConnectorFn } from 'wagmi';
import { WalletConnectParameters, walletConnect } from 'wagmi/connectors';
import type {
  CreateConnector,
  RainbowKitDetails,
  WalletDetailsParams,
} from './Wallet';

interface GetWalletConnectConnectorParams {
  projectId: string;
  walletConnectParameters?: WalletConnectParameters;
}

interface CreateWalletConnectConnectorParams {
  projectId: string;
  walletDetails: WalletDetailsParams;
  walletConnectParameters?: WalletConnectParameters;
}

interface GetOrCreateWalletConnectInstanceParams {
  projectId: string;
  walletConnectParameters?: WalletConnectParameters;
  rkDetailsShowQrModal?: RainbowKitDetails['showQrModal'];
}

const walletConnectInstances = new Map<
  string,
  ReturnType<typeof walletConnect>
>();

// Function to get or create a walletConnect instance
const getOrCreateWalletConnectInstance = ({
  projectId,
  walletConnectParameters,
  rkDetailsShowQrModal,
}: GetOrCreateWalletConnectInstanceParams): ReturnType<
  typeof walletConnect
> => {
  let config: WalletConnectParameters = {
    ...(walletConnectParameters ? walletConnectParameters : {}),
    projectId,
    showQrModal: false, // Required. Otherwise WalletConnect modal (Web3Modal) will popup during time of connection for a wallet
  };

  // `rkDetailsShowQrModal` should always be `true`
  if (rkDetailsShowQrModal) {
    config = { ...config, showQrModal: true };
  }
=======
import { WalletConnectConnector } from 'wagmi/connectors/walletConnect';
import { Chain } from '../components/RainbowKitProvider/RainbowKitChainContext';

type SerializedOptions = string;
const sharedConnectors = new Map<SerializedOptions, WalletConnectConnector>();
>>>>>>> de69a3ef

  const serializedConfig = JSON.stringify(config, null, 2);

<<<<<<< HEAD
  const sharedWalletConnector = walletConnectInstances.get(serializedConfig);

  if (sharedWalletConnector) {
    return sharedWalletConnector;
  }

  // Create a new walletConnect instance and store it
  const newWalletConnectInstance = walletConnect(config);

  walletConnectInstances.set(serializedConfig, newWalletConnectInstance);

  return newWalletConnectInstance;
};
=======
function createConnector(
  config: WalletConnectConnectorConfig,
): WalletConnectConnector {
  const connector = new WalletConnectConnector(config);
  sharedConnectors.set(JSON.stringify(config), connector);
  return connector;
}

export function getWalletConnectConnector(config: {
  projectId: string;
  chains: Chain[];
  options?: WalletConnectConnectorOptions;
}): WalletConnectConnector;
>>>>>>> de69a3ef

// Creates a WalletConnect connector with the given project ID and additional options.
function createWalletConnectConnector({
  projectId,
  walletDetails,
  walletConnectParameters,
}: CreateWalletConnectConnectorParams): CreateConnectorFn {
  // Create and configure the WalletConnect connector with project ID and options.
  return createConnector((config) => ({
    ...getOrCreateWalletConnectInstance({
      projectId,
      walletConnectParameters,
      // Used in `connectorsForWallets` to add another
      // walletConnect wallet into rainbowkit with modal popup option
      rkDetailsShowQrModal: walletDetails.rkDetails.showQrModal,
    })(config),
    ...walletDetails,
  }));
}

// Factory function to obtain a configured WalletConnect connector.
export function getWalletConnectConnector({
  projectId,
<<<<<<< HEAD
  walletConnectParameters,
}: GetWalletConnectConnectorParams): CreateConnector {
  // Check if the projectId is provided; if not, throw an error.
  if (!projectId) {
    throw new Error(
      'No projectId found. Every dApp must now provide a WalletConnect Cloud projectId to enable WalletConnect v2 https://www.rainbowkit.com/docs/installation#configure',
    );
  }

  // Return a function that merges additional wallet details with `CreateConnectorFn`.
  return (walletDetails: WalletDetailsParams) =>
    createWalletConnectConnector({
      projectId,
      walletDetails,
      walletConnectParameters,
    });
=======
}: {
  chains: Chain[];
  projectId?: string;
  options?: WalletConnectConnectorOptions;
}): WalletConnectConnector {
  // We use this projectId in place of YOUR_PROJECT_ID for our examples.
  // This allows us our examples and templates to be functional with WalletConnect v2.
  // We warn developers against using this projectId in their dApp in production.
  const exampleProjectId = '21fef48091f12692cad574a6f7753643';
  if (!projectId || projectId === '')
    throw new Error(
      'No projectId found. Every dApp must now provide a WalletConnect Cloud projectId to enable WalletConnect v2 https://www.rainbowkit.com/docs/installation#configure',
    );
  if (projectId === 'YOUR_PROJECT_ID' || projectId === exampleProjectId)
    console.warn(
      'Invalid projectId. Please create a unique WalletConnect Cloud projectId for your dApp https://www.rainbowkit.com/docs/installation#configure',
    );

  const config = {
    chains,
    options: {
      projectId: projectId === 'YOUR_PROJECT_ID' ? exampleProjectId : projectId,
      showQrModal: false,
      ...options,
    },
  };

  const serializedConfig = JSON.stringify(config);
  const sharedConnector = sharedConnectors.get(serializedConfig);

  return sharedConnector ?? createConnector(config);
>>>>>>> de69a3ef
}<|MERGE_RESOLUTION|>--- conflicted
+++ resolved
@@ -1,4 +1,3 @@
-<<<<<<< HEAD
 import { createConnector } from 'wagmi';
 import type { CreateConnectorFn } from 'wagmi';
 import { WalletConnectParameters, walletConnect } from 'wagmi/connectors';
@@ -48,17 +47,9 @@
   if (rkDetailsShowQrModal) {
     config = { ...config, showQrModal: true };
   }
-=======
-import { WalletConnectConnector } from 'wagmi/connectors/walletConnect';
-import { Chain } from '../components/RainbowKitProvider/RainbowKitChainContext';
 
-type SerializedOptions = string;
-const sharedConnectors = new Map<SerializedOptions, WalletConnectConnector>();
->>>>>>> de69a3ef
+  const serializedConfig = JSON.stringify(config);
 
-  const serializedConfig = JSON.stringify(config, null, 2);
-
-<<<<<<< HEAD
   const sharedWalletConnector = walletConnectInstances.get(serializedConfig);
 
   if (sharedWalletConnector) {
@@ -72,21 +63,6 @@
 
   return newWalletConnectInstance;
 };
-=======
-function createConnector(
-  config: WalletConnectConnectorConfig,
-): WalletConnectConnector {
-  const connector = new WalletConnectConnector(config);
-  sharedConnectors.set(JSON.stringify(config), connector);
-  return connector;
-}
-
-export function getWalletConnectConnector(config: {
-  projectId: string;
-  chains: Chain[];
-  options?: WalletConnectConnectorOptions;
-}): WalletConnectConnector;
->>>>>>> de69a3ef
 
 // Creates a WalletConnect connector with the given project ID and additional options.
 function createWalletConnectConnector({
@@ -110,7 +86,6 @@
 // Factory function to obtain a configured WalletConnect connector.
 export function getWalletConnectConnector({
   projectId,
-<<<<<<< HEAD
   walletConnectParameters,
 }: GetWalletConnectConnectorParams): CreateConnector {
   // Check if the projectId is provided; if not, throw an error.
@@ -127,37 +102,4 @@
       walletDetails,
       walletConnectParameters,
     });
-=======
-}: {
-  chains: Chain[];
-  projectId?: string;
-  options?: WalletConnectConnectorOptions;
-}): WalletConnectConnector {
-  // We use this projectId in place of YOUR_PROJECT_ID for our examples.
-  // This allows us our examples and templates to be functional with WalletConnect v2.
-  // We warn developers against using this projectId in their dApp in production.
-  const exampleProjectId = '21fef48091f12692cad574a6f7753643';
-  if (!projectId || projectId === '')
-    throw new Error(
-      'No projectId found. Every dApp must now provide a WalletConnect Cloud projectId to enable WalletConnect v2 https://www.rainbowkit.com/docs/installation#configure',
-    );
-  if (projectId === 'YOUR_PROJECT_ID' || projectId === exampleProjectId)
-    console.warn(
-      'Invalid projectId. Please create a unique WalletConnect Cloud projectId for your dApp https://www.rainbowkit.com/docs/installation#configure',
-    );
-
-  const config = {
-    chains,
-    options: {
-      projectId: projectId === 'YOUR_PROJECT_ID' ? exampleProjectId : projectId,
-      showQrModal: false,
-      ...options,
-    },
-  };
-
-  const serializedConfig = JSON.stringify(config);
-  const sharedConnector = sharedConnectors.get(serializedConfig);
-
-  return sharedConnector ?? createConnector(config);
->>>>>>> de69a3ef
 }