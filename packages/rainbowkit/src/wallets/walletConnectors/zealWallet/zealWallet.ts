--- conflicted
+++ resolved
@@ -1,25 +1,10 @@
-<<<<<<< HEAD
-import { Wallet } from '../../Wallet';
-import {
-  getDefaultInjectedConnector,
-  hasInjectedProvider,
-} from '../../getInjectedConnector';
-
-export const zealWallet = (): Wallet => ({
-=======
-import { Chain } from '../../../components/RainbowKitProvider/RainbowKitChainContext';
 import { Wallet } from '../../Wallet';
 import {
   getInjectedConnector,
   hasInjectedProvider,
 } from '../../getInjectedConnector';
 
-export interface ZealWalletOptions {
-  chains: Chain[];
-}
-
-export const zealWallet = ({ chains }: ZealWalletOptions): Wallet => ({
->>>>>>> 11b0d64f
+export const zealWallet = (): Wallet => ({
   id: 'zeal',
   name: 'Zeal',
   iconUrl: async () => (await import('./zealWallet.svg')).default,
@@ -28,7 +13,6 @@
   downloadUrls: {
     browserExtension: 'https://zeal.app',
   },
-<<<<<<< HEAD
   extension: {
     instructions: {
       learnMoreUrl: 'https://zeal.app/',
@@ -49,32 +33,7 @@
           title: 'wallet_connectors.zeal.extension.step3.title',
         },
       ],
-=======
-  createConnector: () => ({
-    connector: getInjectedConnector({ chains, flag: 'isZeal' }),
-    extension: {
-      instructions: {
-        learnMoreUrl: 'https://zeal.app/',
-        steps: [
-          {
-            description: 'wallet_connectors.zeal.extension.step1.description',
-            step: 'install',
-            title: 'wallet_connectors.zeal.extension.step1.title',
-          },
-          {
-            description: 'wallet_connectors.zeal.extension.step2.description',
-            step: 'create',
-            title: 'wallet_connectors.zeal.extension.step2.title',
-          },
-          {
-            description: 'wallet_connectors.zeal.extension.step3.description',
-            step: 'refresh',
-            title: 'wallet_connectors.zeal.extension.step3.title',
-          },
-        ],
-      },
->>>>>>> 11b0d64f
     },
   },
-  createConnector: getDefaultInjectedConnector(),
+  createConnector: getInjectedConnector({ flag: 'isZeal' }),
 });