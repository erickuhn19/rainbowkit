<<<<<<< HEAD
import type { Wallet } from '../../Wallet';
import { getInjectedConnector } from '../../getInjectedConnector';

declare global {
  interface Window {
    enkrypt: {
      providers: {
        ethereum: any;
      };
    };
  }
}

export const enkryptWallet = (): Wallet => {
  const isEnkryptInjected =
    typeof window !== 'undefined' &&
    typeof window.enkrypt !== 'undefined' &&
    !!window?.enkrypt?.providers?.ethereum;
  return {
    id: 'enkrypt',
    name: 'Enkrypt Wallet',
    rdns: 'com.enkrypt',
    installed: isEnkryptInjected,
    iconUrl: async () => (await import('./enkryptWallet.svg')).default,
    iconBackground: '#FFFFFF',
    downloadUrls: {
      qrCode: 'https://www.enkrypt.com',
      chrome:
        'https://chrome.google.com/webstore/detail/enkrypt-ethereum-polkadot/kkpllkodjeloidieedojogacfhpaihoh',
      browserExtension: 'https://www.enkrypt.com/',
      edge: 'https://microsoftedge.microsoft.com/addons/detail/enkrypt-ethereum-polkad/gfenajajnjjmmdojhdjmnngomkhlnfjl',
      firefox: 'https://addons.mozilla.org/en-US/firefox/addon/enkrypt/',
      opera: 'https://addons.opera.com/en/extensions/details/enkrypt/',
      safari: 'https://apps.apple.com/app/enkrypt-web3-wallet/id1640164309',
    },
    extension: {
      instructions: {
        learnMoreUrl: 'https://blog.enkrypt.com/what-is-a-web3-wallet/',
        steps: [
          {
            description:
              'wallet_connectors.enkrypt.extension.step1.description',
            step: 'install',
            title: 'wallet_connectors.enkrypt.extension.step1.title',
          },
          {
            description:
              'wallet_connectors.enkrypt.extension.step2.description',
            step: 'create',
            title: 'wallet_connectors.enkrypt.extension.step2.title',
          },
          {
            description:
              'wallet_connectors.enkrypt.extension.step3.description',
            step: 'refresh',
            title: 'wallet_connectors.enkrypt.extension.step3.title',
          },
        ],
      },
    },
    createConnector: getInjectedConnector({
      target:
        typeof window !== 'undefined'
          ? window?.enkrypt?.providers?.ethereum
          : undefined,
    }),
  };
};
=======
import type { Chain } from '../../../components/RainbowKitProvider/RainbowKitChainContext';
import type { Wallet } from '../../Wallet';
import {
  getInjectedConnector,
  hasInjectedProvider,
} from '../../getInjectedConnector';

export interface EnkryptWalletOptions {
  chains: Chain[];
}

export const enkryptWallet = ({ chains }: EnkryptWalletOptions): Wallet => ({
  id: 'enkrypt',
  name: 'Enkrypt Wallet',
  installed: hasInjectedProvider({ namespace: 'enkrypt.providers.ethereum' }),
  iconUrl: async () => (await import('./enkryptWallet.svg')).default,
  iconBackground: '#FFFFFF',
  downloadUrls: {
    qrCode: 'https://www.enkrypt.com',
    chrome:
      'https://chrome.google.com/webstore/detail/enkrypt-ethereum-polkadot/kkpllkodjeloidieedojogacfhpaihoh',
    browserExtension: 'https://www.enkrypt.com/',
    edge: 'https://microsoftedge.microsoft.com/addons/detail/enkrypt-ethereum-polkad/gfenajajnjjmmdojhdjmnngomkhlnfjl',
    firefox: 'https://addons.mozilla.org/en-US/firefox/addon/enkrypt/',
    opera: 'https://addons.opera.com/en/extensions/details/enkrypt/',
    safari: 'https://apps.apple.com/app/enkrypt-web3-wallet/id1640164309',
  },
  createConnector: () => {
    return {
      connector: getInjectedConnector({
        chains,
        namespace: 'enkrypt.providers.ethereum',
      }),
      extension: {
        instructions: {
          learnMoreUrl: 'https://blog.enkrypt.com/what-is-a-web3-wallet/',
          steps: [
            {
              description:
                'wallet_connectors.enkrypt.extension.step1.description',
              step: 'install',
              title: 'wallet_connectors.enkrypt.extension.step1.title',
            },
            {
              description:
                'wallet_connectors.enkrypt.extension.step2.description',
              step: 'create',
              title: 'wallet_connectors.enkrypt.extension.step2.title',
            },
            {
              description:
                'wallet_connectors.enkrypt.extension.step3.description',
              step: 'refresh',
              title: 'wallet_connectors.enkrypt.extension.step3.title',
            },
          ],
        },
      },
    };
  },
});
>>>>>>> 11b0d64f
<|MERGE_RESOLUTION|>--- conflicted
+++ resolved
@@ -1,27 +1,15 @@
-<<<<<<< HEAD
 import type { Wallet } from '../../Wallet';
-import { getInjectedConnector } from '../../getInjectedConnector';
-
-declare global {
-  interface Window {
-    enkrypt: {
-      providers: {
-        ethereum: any;
-      };
-    };
-  }
-}
+import {
+  getInjectedConnector,
+  hasInjectedProvider,
+} from '../../getInjectedConnector';
 
 export const enkryptWallet = (): Wallet => {
-  const isEnkryptInjected =
-    typeof window !== 'undefined' &&
-    typeof window.enkrypt !== 'undefined' &&
-    !!window?.enkrypt?.providers?.ethereum;
   return {
     id: 'enkrypt',
     name: 'Enkrypt Wallet',
     rdns: 'com.enkrypt',
-    installed: isEnkryptInjected,
+    installed: hasInjectedProvider({ namespace: 'enkrypt.providers.ethereum' }),
     iconUrl: async () => (await import('./enkryptWallet.svg')).default,
     iconBackground: '#FFFFFF',
     downloadUrls: {
@@ -60,73 +48,7 @@
       },
     },
     createConnector: getInjectedConnector({
-      target:
-        typeof window !== 'undefined'
-          ? window?.enkrypt?.providers?.ethereum
-          : undefined,
+      namespace: 'enkrypt.providers.ethereum',
     }),
   };
-};
-=======
-import type { Chain } from '../../../components/RainbowKitProvider/RainbowKitChainContext';
-import type { Wallet } from '../../Wallet';
-import {
-  getInjectedConnector,
-  hasInjectedProvider,
-} from '../../getInjectedConnector';
-
-export interface EnkryptWalletOptions {
-  chains: Chain[];
-}
-
-export const enkryptWallet = ({ chains }: EnkryptWalletOptions): Wallet => ({
-  id: 'enkrypt',
-  name: 'Enkrypt Wallet',
-  installed: hasInjectedProvider({ namespace: 'enkrypt.providers.ethereum' }),
-  iconUrl: async () => (await import('./enkryptWallet.svg')).default,
-  iconBackground: '#FFFFFF',
-  downloadUrls: {
-    qrCode: 'https://www.enkrypt.com',
-    chrome:
-      'https://chrome.google.com/webstore/detail/enkrypt-ethereum-polkadot/kkpllkodjeloidieedojogacfhpaihoh',
-    browserExtension: 'https://www.enkrypt.com/',
-    edge: 'https://microsoftedge.microsoft.com/addons/detail/enkrypt-ethereum-polkad/gfenajajnjjmmdojhdjmnngomkhlnfjl',
-    firefox: 'https://addons.mozilla.org/en-US/firefox/addon/enkrypt/',
-    opera: 'https://addons.opera.com/en/extensions/details/enkrypt/',
-    safari: 'https://apps.apple.com/app/enkrypt-web3-wallet/id1640164309',
-  },
-  createConnector: () => {
-    return {
-      connector: getInjectedConnector({
-        chains,
-        namespace: 'enkrypt.providers.ethereum',
-      }),
-      extension: {
-        instructions: {
-          learnMoreUrl: 'https://blog.enkrypt.com/what-is-a-web3-wallet/',
-          steps: [
-            {
-              description:
-                'wallet_connectors.enkrypt.extension.step1.description',
-              step: 'install',
-              title: 'wallet_connectors.enkrypt.extension.step1.title',
-            },
-            {
-              description:
-                'wallet_connectors.enkrypt.extension.step2.description',
-              step: 'create',
-              title: 'wallet_connectors.enkrypt.extension.step2.title',
-            },
-            {
-              description:
-                'wallet_connectors.enkrypt.extension.step3.description',
-              step: 'refresh',
-              title: 'wallet_connectors.enkrypt.extension.step3.title',
-            },
-          ],
-        },
-      },
-    };
-  },
-});
->>>>>>> 11b0d64f
+};