--- conflicted
+++ resolved
@@ -1,31 +1,13 @@
-<<<<<<< HEAD
 import { Wallet } from '../../Wallet';
 import {
-  getDefaultInjectedConnector,
+  getInjectedConnector,
   hasInjectedProvider,
 } from '../../getInjectedConnector';
 
 export const bitskiWallet = (): Wallet => ({
   id: 'bitski',
   name: 'Bitski',
-  installed: hasInjectedProvider('isBitski'),
-=======
-import { Chain } from '../../../components/RainbowKitProvider/RainbowKitChainContext';
-import { Wallet } from '../../Wallet';
-import {
-  getInjectedConnector,
-  hasInjectedProvider,
-} from '../../getInjectedConnector';
-
-export interface BitskiWalletOptions {
-  chains: Chain[];
-}
-
-export const bitskiWallet = ({ chains }: BitskiWalletOptions): Wallet => ({
-  id: 'bitski',
-  name: 'Bitski',
   installed: hasInjectedProvider({ flag: 'isBitski' }),
->>>>>>> 11b0d64f
   iconUrl: async () => (await import('./bitskiWallet.svg')).default,
   iconBackground: '#fff',
   downloadUrls: {
@@ -33,7 +15,6 @@
       'https://chrome.google.com/webstore/detail/bitski/feejiigddaafeojfddjjlmfkabimkell',
     browserExtension: 'https://bitski.com',
   },
-<<<<<<< HEAD
   extension: {
     instructions: {
       learnMoreUrl:
@@ -55,33 +36,7 @@
           title: 'wallet_connectors.bitski.extension.step3.title',
         },
       ],
-=======
-  createConnector: () => ({
-    connector: getInjectedConnector({ chains, flag: 'isBitski' }),
-    extension: {
-      instructions: {
-        learnMoreUrl:
-          'https://bitski.zendesk.com/hc/articles/12803972818836-How-to-install-the-Bitski-browser-extension',
-        steps: [
-          {
-            description: 'wallet_connectors.bitski.extension.step1.description',
-            step: 'install',
-            title: 'wallet_connectors.bitski.extension.step1.title',
-          },
-          {
-            description: 'wallet_connectors.bitski.extension.step2.description',
-            step: 'create',
-            title: 'wallet_connectors.bitski.extension.step2.title',
-          },
-          {
-            description: 'wallet_connectors.bitski.extension.step3.description',
-            step: 'refresh',
-            title: 'wallet_connectors.bitski.extension.step3.title',
-          },
-        ],
-      },
->>>>>>> 11b0d64f
     },
   },
-  createConnector: getDefaultInjectedConnector(),
+  createConnector: getInjectedConnector({ flag: 'isBitski' }),
 });