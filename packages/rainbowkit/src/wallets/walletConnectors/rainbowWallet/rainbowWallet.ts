<<<<<<< HEAD
=======
import { Chain } from '../../../components/RainbowKitProvider/RainbowKitChainContext';
import { getWalletConnectUri } from '../../../utils/getWalletConnectUri';
>>>>>>> 11b0d64f
import { isAndroid, isIOS } from '../../../utils/isMobile';
import { RainbowKitWalletConnectParameters, Wallet } from '../../Wallet';
import {
  getInjectedConnector,
  hasInjectedProvider,
} from '../../getInjectedConnector';
import { getWalletConnectConnector } from '../../getWalletConnectConnector';

export interface RainbowWalletOptions {
  projectId: string;
  walletConnectParameters?: RainbowKitWalletConnectParameters;
}

export const rainbowWallet = ({
  projectId,
<<<<<<< HEAD
  walletConnectParameters,
}: RainbowWalletOptions): Wallet => {
  const isRainbowInjected = hasInjectedProvider('isRainbow');
=======
  walletConnectOptions,
}: RainbowWalletOptions): Wallet => {
  const isRainbowInjected = hasInjectedProvider({ flag: 'isRainbow' });
>>>>>>> 11b0d64f
  const shouldUseWalletConnect = !isRainbowInjected;

  const getUri = (uri: string) => {
    return isAndroid()
      ? uri
      : isIOS()
        ? `rainbow://wc?uri=${encodeURIComponent(uri)}&connector=rainbowkit`
        : `https://rnbwapp.com/wc?uri=${encodeURIComponent(
            uri,
          )}&connector=rainbowkit`;
  };

  return {
    id: 'rainbow',
    name: 'Rainbow',
    rdns: 'me.rainbow',
    iconUrl: async () => (await import('./rainbowWallet.svg')).default,
    iconBackground: '#0c2f78',
    installed: !shouldUseWalletConnect ? isRainbowInjected : undefined,
    downloadUrls: {
      android:
        'https://play.google.com/store/apps/details?id=me.rainbow&referrer=utm_source%3Drainbowkit&utm_source=rainbowkit',
      ios: 'https://apps.apple.com/app/apple-store/id1457119021?pt=119997837&ct=rainbowkit&mt=8',
      mobile: 'https://rainbow.download?utm_source=rainbowkit',
      qrCode:
        'https://rainbow.download?utm_source=rainbowkit&utm_medium=qrcode',
      browserExtension: 'https://rainbow.me/extension?utm_source=rainbowkit',
    },
<<<<<<< HEAD
    mobile: { getUri: shouldUseWalletConnect ? getUri : undefined },
    qrCode: shouldUseWalletConnect
      ? {
          getUri,
          instructions: {
            learnMoreUrl:
              'https://learn.rainbow.me/connect-to-a-website-or-app?utm_source=rainbowkit&utm_medium=connector&utm_campaign=learnmore',
            steps: [
              {
                description:
                  'wallet_connectors.rainbow.qr_code.step1.description',
                step: 'install',
                title: 'wallet_connectors.rainbow.qr_code.step1.title',
=======
    createConnector: () => {
      const connector = shouldUseWalletConnect
        ? getWalletConnectConnector({
            projectId,
            chains,
            options: walletConnectOptions,
          })
        : getInjectedConnector({ flag: 'isRainbow', chains });

      const getUri = async () => {
        const uri = await getWalletConnectUri(connector);
        return isAndroid()
          ? uri
          : isIOS()
            ? `rainbow://wc?uri=${encodeURIComponent(uri)}&connector=rainbowkit`
            : `https://rnbwapp.com/wc?uri=${encodeURIComponent(
                uri,
              )}&connector=rainbowkit`;
      };

      return {
        connector,
        mobile: { getUri: shouldUseWalletConnect ? getUri : undefined },
        qrCode: shouldUseWalletConnect
          ? {
              getUri,
              instructions: {
                learnMoreUrl:
                  'https://learn.rainbow.me/connect-to-a-website-or-app?utm_source=rainbowkit&utm_medium=connector&utm_campaign=learnmore',
                steps: [
                  {
                    description:
                      'wallet_connectors.rainbow.qr_code.step1.description',
                    step: 'install',
                    title: 'wallet_connectors.rainbow.qr_code.step1.title',
                  },
                  {
                    description:
                      'wallet_connectors.rainbow.qr_code.step2.description',
                    step: 'create',
                    title: 'wallet_connectors.rainbow.qr_code.step2.title',
                  },
                  {
                    description:
                      'wallet_connectors.rainbow.qr_code.step3.description',
                    step: 'scan',
                    title: 'wallet_connectors.rainbow.qr_code.step3.title',
                  },
                ],
>>>>>>> 11b0d64f
              },
              {
                description:
                  'wallet_connectors.rainbow.qr_code.step2.description',
                step: 'create',
                title: 'wallet_connectors.rainbow.qr_code.step2.title',
              },
              {
                description:
                  'wallet_connectors.rainbow.qr_code.step3.description',
                step: 'scan',
                title: 'wallet_connectors.rainbow.qr_code.step3.title',
              },
            ],
          },
        }
      : undefined,

    createConnector: shouldUseWalletConnect
      ? getWalletConnectConnector({
          projectId,
          walletConnectParameters,
        })
      : getInjectedConnector({ flag: 'isRainbow' }),
  };
};<|MERGE_RESOLUTION|>--- conflicted
+++ resolved
@@ -1,8 +1,3 @@
-<<<<<<< HEAD
-=======
-import { Chain } from '../../../components/RainbowKitProvider/RainbowKitChainContext';
-import { getWalletConnectUri } from '../../../utils/getWalletConnectUri';
->>>>>>> 11b0d64f
 import { isAndroid, isIOS } from '../../../utils/isMobile';
 import { RainbowKitWalletConnectParameters, Wallet } from '../../Wallet';
 import {
@@ -18,15 +13,9 @@
 
 export const rainbowWallet = ({
   projectId,
-<<<<<<< HEAD
   walletConnectParameters,
 }: RainbowWalletOptions): Wallet => {
-  const isRainbowInjected = hasInjectedProvider('isRainbow');
-=======
-  walletConnectOptions,
-}: RainbowWalletOptions): Wallet => {
   const isRainbowInjected = hasInjectedProvider({ flag: 'isRainbow' });
->>>>>>> 11b0d64f
   const shouldUseWalletConnect = !isRainbowInjected;
 
   const getUri = (uri: string) => {
@@ -55,7 +44,6 @@
         'https://rainbow.download?utm_source=rainbowkit&utm_medium=qrcode',
       browserExtension: 'https://rainbow.me/extension?utm_source=rainbowkit',
     },
-<<<<<<< HEAD
     mobile: { getUri: shouldUseWalletConnect ? getUri : undefined },
     qrCode: shouldUseWalletConnect
       ? {
@@ -69,57 +57,6 @@
                   'wallet_connectors.rainbow.qr_code.step1.description',
                 step: 'install',
                 title: 'wallet_connectors.rainbow.qr_code.step1.title',
-=======
-    createConnector: () => {
-      const connector = shouldUseWalletConnect
-        ? getWalletConnectConnector({
-            projectId,
-            chains,
-            options: walletConnectOptions,
-          })
-        : getInjectedConnector({ flag: 'isRainbow', chains });
-
-      const getUri = async () => {
-        const uri = await getWalletConnectUri(connector);
-        return isAndroid()
-          ? uri
-          : isIOS()
-            ? `rainbow://wc?uri=${encodeURIComponent(uri)}&connector=rainbowkit`
-            : `https://rnbwapp.com/wc?uri=${encodeURIComponent(
-                uri,
-              )}&connector=rainbowkit`;
-      };
-
-      return {
-        connector,
-        mobile: { getUri: shouldUseWalletConnect ? getUri : undefined },
-        qrCode: shouldUseWalletConnect
-          ? {
-              getUri,
-              instructions: {
-                learnMoreUrl:
-                  'https://learn.rainbow.me/connect-to-a-website-or-app?utm_source=rainbowkit&utm_medium=connector&utm_campaign=learnmore',
-                steps: [
-                  {
-                    description:
-                      'wallet_connectors.rainbow.qr_code.step1.description',
-                    step: 'install',
-                    title: 'wallet_connectors.rainbow.qr_code.step1.title',
-                  },
-                  {
-                    description:
-                      'wallet_connectors.rainbow.qr_code.step2.description',
-                    step: 'create',
-                    title: 'wallet_connectors.rainbow.qr_code.step2.title',
-                  },
-                  {
-                    description:
-                      'wallet_connectors.rainbow.qr_code.step3.description',
-                    step: 'scan',
-                    title: 'wallet_connectors.rainbow.qr_code.step3.title',
-                  },
-                ],
->>>>>>> 11b0d64f
               },
               {
                 description:
