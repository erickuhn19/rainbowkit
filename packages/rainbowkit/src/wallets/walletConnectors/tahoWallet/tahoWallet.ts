--- conflicted
+++ resolved
@@ -1,6 +1,8 @@
-<<<<<<< HEAD
 import { Wallet } from '../../Wallet';
-import { getInjectedConnector } from '../../getInjectedConnector';
+import {
+  getInjectedConnector,
+  hasInjectedProvider,
+} from '../../getInjectedConnector';
 
 declare global {
   interface Window {
@@ -9,12 +11,6 @@
 }
 
 export const tahoWallet = (): Wallet => {
-  const getProvider = () => {
-    const getTaho = (tally?: any) => (tally?.isTally ? tally : undefined);
-    if (typeof window === 'undefined') return;
-    return getTaho(window.tally);
-  };
-
   return {
     id: 'taho',
     name: 'Taho',
@@ -25,10 +21,7 @@
         'https://chrome.google.com/webstore/detail/taho/eajafomhmkipbjmfmhebemolkcicgfmd',
       browserExtension: 'https://taho.xyz',
     },
-    installed:
-      typeof window !== 'undefined' &&
-      typeof window.tally !== 'undefined' &&
-      window['tally'],
+    installed: hasInjectedProvider({ namespace: 'tally', flag: 'isTally' }),
     extension: {
       instructions: {
         learnMoreUrl:
@@ -50,63 +43,11 @@
             title: 'wallet_connectors.taho.extension.step3.title',
           },
         ],
-=======
-import { Chain } from '../../../components/RainbowKitProvider/RainbowKitChainContext';
-import { Wallet } from '../../Wallet';
-import {
-  getInjectedConnector,
-  hasInjectedProvider,
-} from '../../getInjectedConnector';
-
-export interface TahoWalletOptions {
-  chains: Chain[];
-}
-
-export const tahoWallet = ({ chains }: TahoWalletOptions): Wallet => ({
-  id: 'taho',
-  name: 'Taho',
-  iconBackground: '#d08d57',
-  iconUrl: async () => (await import('./tahoWallet.svg')).default,
-  downloadUrls: {
-    chrome:
-      'https://chrome.google.com/webstore/detail/taho/eajafomhmkipbjmfmhebemolkcicgfmd',
-    browserExtension: 'https://taho.xyz',
-  },
-  installed: hasInjectedProvider({ namespace: 'tally', flag: 'isTally' }),
-  createConnector: () => {
-    return {
-      connector: getInjectedConnector({
-        chains,
-        namespace: 'tally',
-        flag: 'isTally',
-      }),
-      extension: {
-        instructions: {
-          learnMoreUrl:
-            'https://tahowallet.notion.site/Taho-Knowledge-Base-4d95ed5439c64d6db3d3d27abf1fdae5',
-          steps: [
-            {
-              description: 'wallet_connectors.taho.extension.step1.description',
-              step: 'install',
-              title: 'wallet_connectors.taho.extension.step1.title',
-            },
-            {
-              description: 'wallet_connectors.taho.extension.step2.description',
-              step: 'create',
-              title: 'wallet_connectors.taho.extension.step2.title',
-            },
-            {
-              description: 'wallet_connectors.taho.extension.step3.description',
-              step: 'refresh',
-              title: 'wallet_connectors.taho.extension.step3.title',
-            },
-          ],
-        },
->>>>>>> 11b0d64f
       },
     },
     createConnector: getInjectedConnector({
-      target: getProvider(),
+      namespace: 'tally',
+      flag: 'isTally',
     }),
   };
 };