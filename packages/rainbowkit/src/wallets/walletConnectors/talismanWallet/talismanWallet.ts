<<<<<<< HEAD
import { Wallet } from '../../Wallet';
import { getInjectedConnector } from '../../getInjectedConnector';

declare global {
  interface Window {
    talismanEth: Window['ethereum'];
  }
}

export const talismanWallet = (): Wallet => ({
=======
import { Chain } from '../../../components/RainbowKitProvider/RainbowKitChainContext';
import { Wallet } from '../../Wallet';
import {
  getInjectedConnector,
  hasInjectedProvider,
} from '../../getInjectedConnector';

export interface TalismanWalletOptions {
  chains: Chain[];
}

export const talismanWallet = ({ chains }: TalismanWalletOptions): Wallet => ({
>>>>>>> 11b0d64f
  id: 'talisman',
  name: 'Talisman',
  rdns: 'xyz.talisman',
  iconUrl: async () => (await import('./talismanWallet.svg')).default,
  iconBackground: '#fff',
  installed: hasInjectedProvider({
    namespace: 'talismanEth',
    flag: 'isTalisman',
  }),
  downloadUrls: {
    chrome:
      'https://chrome.google.com/webstore/detail/talisman-polkadot-wallet/fijngjgcjhjmmpcmkeiomlglpeiijkld',
    firefox:
      'https://addons.mozilla.org/en-US/firefox/addon/talisman-wallet-extension/',
    browserExtension: 'https://talisman.xyz/download',
  },
<<<<<<< HEAD
  extension: {
    instructions: {
      learnMoreUrl: 'https://talisman.xyz/',
      steps: [
        {
          description: 'wallet_connectors.talisman.extension.step1.description',
          step: 'install',
          title: 'wallet_connectors.talisman.extension.step1.title',
        },
        {
          description: 'wallet_connectors.talisman.extension.step2.description',
          step: 'create',
          title: 'wallet_connectors.talisman.extension.step2.title',
        },
        {
          description: 'wallet_connectors.talisman.extension.step3.description',
          step: 'refresh',
          title: 'wallet_connectors.talisman.extension.step3.title',
        },
      ],
=======
  createConnector: () => ({
    connector: getInjectedConnector({
      chains,
      namespace: 'talismanEth',
      flag: 'isTalisman',
    }),
    extension: {
      instructions: {
        learnMoreUrl: 'https://talisman.xyz/',
        steps: [
          {
            description:
              'wallet_connectors.talisman.extension.step1.description',
            step: 'install',
            title: 'wallet_connectors.talisman.extension.step1.title',
          },
          {
            description:
              'wallet_connectors.talisman.extension.step2.description',
            step: 'create',
            title: 'wallet_connectors.talisman.extension.step2.title',
          },
          {
            description:
              'wallet_connectors.talisman.extension.step3.description',
            step: 'refresh',
            title: 'wallet_connectors.talisman.extension.step3.title',
          },
        ],
      },
>>>>>>> 11b0d64f
    },
  },
  createConnector: getInjectedConnector({
    target: typeof window !== 'undefined' ? window.talismanEth : undefined,
  }),
});<|MERGE_RESOLUTION|>--- conflicted
+++ resolved
@@ -1,28 +1,10 @@
-<<<<<<< HEAD
-import { Wallet } from '../../Wallet';
-import { getInjectedConnector } from '../../getInjectedConnector';
-
-declare global {
-  interface Window {
-    talismanEth: Window['ethereum'];
-  }
-}
-
-export const talismanWallet = (): Wallet => ({
-=======
-import { Chain } from '../../../components/RainbowKitProvider/RainbowKitChainContext';
 import { Wallet } from '../../Wallet';
 import {
   getInjectedConnector,
   hasInjectedProvider,
 } from '../../getInjectedConnector';
 
-export interface TalismanWalletOptions {
-  chains: Chain[];
-}
-
-export const talismanWallet = ({ chains }: TalismanWalletOptions): Wallet => ({
->>>>>>> 11b0d64f
+export const talismanWallet = (): Wallet => ({
   id: 'talisman',
   name: 'Talisman',
   rdns: 'xyz.talisman',
@@ -39,7 +21,6 @@
       'https://addons.mozilla.org/en-US/firefox/addon/talisman-wallet-extension/',
     browserExtension: 'https://talisman.xyz/download',
   },
-<<<<<<< HEAD
   extension: {
     instructions: {
       learnMoreUrl: 'https://talisman.xyz/',
@@ -60,41 +41,10 @@
           title: 'wallet_connectors.talisman.extension.step3.title',
         },
       ],
-=======
-  createConnector: () => ({
-    connector: getInjectedConnector({
-      chains,
-      namespace: 'talismanEth',
-      flag: 'isTalisman',
-    }),
-    extension: {
-      instructions: {
-        learnMoreUrl: 'https://talisman.xyz/',
-        steps: [
-          {
-            description:
-              'wallet_connectors.talisman.extension.step1.description',
-            step: 'install',
-            title: 'wallet_connectors.talisman.extension.step1.title',
-          },
-          {
-            description:
-              'wallet_connectors.talisman.extension.step2.description',
-            step: 'create',
-            title: 'wallet_connectors.talisman.extension.step2.title',
-          },
-          {
-            description:
-              'wallet_connectors.talisman.extension.step3.description',
-            step: 'refresh',
-            title: 'wallet_connectors.talisman.extension.step3.title',
-          },
-        ],
-      },
->>>>>>> 11b0d64f
     },
   },
   createConnector: getInjectedConnector({
-    target: typeof window !== 'undefined' ? window.talismanEth : undefined,
+    namespace: 'talismanEth',
+    flag: 'isTalisman',
   }),
 });