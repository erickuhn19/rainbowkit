<<<<<<< HEAD
import { RainbowKitWalletConnectParameters, Wallet } from '../../Wallet';
import { getInjectedConnector } from '../../getInjectedConnector';
import { getWalletConnectConnector } from '../../getWalletConnectConnector';

declare global {
  interface Window {
    evmproviders?: Record<string, any>;
    avalanche?: any;
  }
}

=======
import { Chain } from '../../../components/RainbowKitProvider/RainbowKitChainContext';
import { getWalletConnectUri } from '../../../utils/getWalletConnectUri';
import { Wallet } from '../../Wallet';
import {
  getInjectedConnector,
  hasInjectedProvider,
} from '../../getInjectedConnector';
import {
  WalletConnectConnectorOptions,
  getWalletConnectConnector,
} from '../../getWalletConnectConnector';

>>>>>>> 11b0d64f
export interface CoreWalletOptions {
  projectId: string;
  walletConnectParameters?: RainbowKitWalletConnectParameters;
}

<<<<<<< HEAD
function getCoreWalletInjectedProvider(): any {
  const injectedProviderExist =
    typeof window !== 'undefined' && typeof window.ethereum !== 'undefined';

  // No injected providers exist.
  if (!injectedProviderExist) {
    return;
  }

  // Core implements EIP-5749 and creates the window.evmproviders
  if (window['evmproviders']?.['core']) {
    return window['evmproviders']?.['core'];
  }

  // Core was injected into window.avalanche.
  if (window.avalanche) {
    return window.avalanche;
  }

  // Core was injected into window.ethereum.
  if (
    typeof window !== 'undefined' &&
    typeof window.ethereum !== 'undefined' &&
    window.ethereum.isAvalanche === true
  ) {
    return window.ethereum;
  }
}

=======
>>>>>>> 11b0d64f
export const coreWallet = ({
  projectId,
<<<<<<< HEAD
  walletConnectParameters,
}: CoreWalletOptions): Wallet => {
  const isCoreInjected = Boolean(getCoreWalletInjectedProvider());

=======
  walletConnectOptions,
}: CoreWalletOptions): Wallet => {
  const isCoreInjected = hasInjectedProvider({
    namespace: 'avalanche',
    flag: 'isAvalanche',
  });
>>>>>>> 11b0d64f
  const shouldUseWalletConnect = !isCoreInjected;
  return {
    id: 'core',
    name: 'Core',
    iconUrl: async () => (await import('./coreWallet.svg')).default,
    iconBackground: '#1A1A1C',
    installed: !shouldUseWalletConnect ? isCoreInjected : undefined,
    downloadUrls: {
      android: 'https://play.google.com/store/apps/details?id=com.avaxwallet',
      ios: 'https://apps.apple.com/us/app/core-wallet/id6443685999',
      mobile: 'https://core.app/?downloadCoreMobile=1',
      qrCode: 'https://core.app/?downloadCoreMobile=1',
      chrome:
        'https://chrome.google.com/webstore/detail/core-crypto-wallet-nft-ex/agoakfejjabomempkjlepdflaleeobhb',
      browserExtension: 'https://extension.core.app/',
    },
<<<<<<< HEAD
    mobile: {
      getUri: shouldUseWalletConnect ? (uri: string) => uri : undefined,
    },
    qrCode: shouldUseWalletConnect
      ? {
          getUri: (uri: string) => uri,
=======
    createConnector: () => {
      const connector = shouldUseWalletConnect
        ? getWalletConnectConnector({
            projectId,
            chains,
            options: walletConnectOptions,
          })
        : getInjectedConnector({
            chains,
            namespace: 'avalanche',
            flag: 'isAvalanche',
          });
      const getUri = async () => {
        const uri = await getWalletConnectUri(connector);
        return uri;
      };
      return {
        connector,
        mobile: { getUri: shouldUseWalletConnect ? getUri : undefined },
        qrCode: shouldUseWalletConnect
          ? {
              getUri,
              instructions: {
                learnMoreUrl:
                  'https://support.avax.network/en/articles/6115608-core-mobile-how-to-add-the-core-mobile-to-my-phone',
                steps: [
                  {
                    description:
                      'wallet_connectors.core.qr_code.step1.description',
                    step: 'install',
                    title: 'wallet_connectors.core.qr_code.step1.title',
                  },
                  {
                    description:
                      'wallet_connectors.core.qr_code.step2.description',
                    step: 'create',
                    title: 'wallet_connectors.core.qr_code.step2.title',
                  },
                  {
                    description:
                      'wallet_connectors.core.qr_code.step3.description',
                    step: 'scan',
                    title: 'wallet_connectors.core.qr_code.step3.title',
                  },
                ],
              },
            }
          : undefined,
        extension: {
>>>>>>> 11b0d64f
          instructions: {
            learnMoreUrl:
              'https://support.avax.network/en/articles/6115608-core-mobile-how-to-add-the-core-mobile-to-my-phone',
            steps: [
              {
                description: 'wallet_connectors.core.qr_code.step1.description',
                step: 'install',
                title: 'wallet_connectors.core.qr_code.step1.title',
              },
              {
                description: 'wallet_connectors.core.qr_code.step2.description',
                step: 'create',
                title: 'wallet_connectors.core.qr_code.step2.title',
              },
              {
                description: 'wallet_connectors.core.qr_code.step3.description',
                step: 'scan',
                title: 'wallet_connectors.core.qr_code.step3.title',
              },
            ],
          },
        }
      : undefined,
    extension: {
      instructions: {
        learnMoreUrl: 'https://extension.core.app/',
        steps: [
          {
            description: 'wallet_connectors.core.extension.step1.description',
            step: 'install',
            title: 'wallet_connectors.core.extension.step1.title',
          },
          {
            description: 'wallet_connectors.core.extension.step2.description',
            step: 'create',
            title: 'wallet_connectors.core.extension.step2.title',
          },
          {
            description: 'wallet_connectors.core.extension.step3.description',
            step: 'refresh',
            title: 'wallet_connectors.core.extension.step3.title',
          },
        ],
      },
    },
    createConnector: shouldUseWalletConnect
      ? getWalletConnectConnector({
          projectId,
          walletConnectParameters,
        })
      : getInjectedConnector({
          target: getCoreWalletInjectedProvider(),
        }),
  };
};<|MERGE_RESOLUTION|>--- conflicted
+++ resolved
@@ -1,81 +1,23 @@
-<<<<<<< HEAD
 import { RainbowKitWalletConnectParameters, Wallet } from '../../Wallet';
-import { getInjectedConnector } from '../../getInjectedConnector';
-import { getWalletConnectConnector } from '../../getWalletConnectConnector';
-
-declare global {
-  interface Window {
-    evmproviders?: Record<string, any>;
-    avalanche?: any;
-  }
-}
-
-=======
-import { Chain } from '../../../components/RainbowKitProvider/RainbowKitChainContext';
-import { getWalletConnectUri } from '../../../utils/getWalletConnectUri';
-import { Wallet } from '../../Wallet';
 import {
   getInjectedConnector,
   hasInjectedProvider,
 } from '../../getInjectedConnector';
-import {
-  WalletConnectConnectorOptions,
-  getWalletConnectConnector,
-} from '../../getWalletConnectConnector';
+import { getWalletConnectConnector } from '../../getWalletConnectConnector';
 
->>>>>>> 11b0d64f
 export interface CoreWalletOptions {
   projectId: string;
   walletConnectParameters?: RainbowKitWalletConnectParameters;
 }
 
-<<<<<<< HEAD
-function getCoreWalletInjectedProvider(): any {
-  const injectedProviderExist =
-    typeof window !== 'undefined' && typeof window.ethereum !== 'undefined';
-
-  // No injected providers exist.
-  if (!injectedProviderExist) {
-    return;
-  }
-
-  // Core implements EIP-5749 and creates the window.evmproviders
-  if (window['evmproviders']?.['core']) {
-    return window['evmproviders']?.['core'];
-  }
-
-  // Core was injected into window.avalanche.
-  if (window.avalanche) {
-    return window.avalanche;
-  }
-
-  // Core was injected into window.ethereum.
-  if (
-    typeof window !== 'undefined' &&
-    typeof window.ethereum !== 'undefined' &&
-    window.ethereum.isAvalanche === true
-  ) {
-    return window.ethereum;
-  }
-}
-
-=======
->>>>>>> 11b0d64f
 export const coreWallet = ({
   projectId,
-<<<<<<< HEAD
   walletConnectParameters,
-}: CoreWalletOptions): Wallet => {
-  const isCoreInjected = Boolean(getCoreWalletInjectedProvider());
-
-=======
-  walletConnectOptions,
 }: CoreWalletOptions): Wallet => {
   const isCoreInjected = hasInjectedProvider({
     namespace: 'avalanche',
     flag: 'isAvalanche',
   });
->>>>>>> 11b0d64f
   const shouldUseWalletConnect = !isCoreInjected;
   return {
     id: 'core',
@@ -92,64 +34,12 @@
         'https://chrome.google.com/webstore/detail/core-crypto-wallet-nft-ex/agoakfejjabomempkjlepdflaleeobhb',
       browserExtension: 'https://extension.core.app/',
     },
-<<<<<<< HEAD
     mobile: {
       getUri: shouldUseWalletConnect ? (uri: string) => uri : undefined,
     },
     qrCode: shouldUseWalletConnect
       ? {
           getUri: (uri: string) => uri,
-=======
-    createConnector: () => {
-      const connector = shouldUseWalletConnect
-        ? getWalletConnectConnector({
-            projectId,
-            chains,
-            options: walletConnectOptions,
-          })
-        : getInjectedConnector({
-            chains,
-            namespace: 'avalanche',
-            flag: 'isAvalanche',
-          });
-      const getUri = async () => {
-        const uri = await getWalletConnectUri(connector);
-        return uri;
-      };
-      return {
-        connector,
-        mobile: { getUri: shouldUseWalletConnect ? getUri : undefined },
-        qrCode: shouldUseWalletConnect
-          ? {
-              getUri,
-              instructions: {
-                learnMoreUrl:
-                  'https://support.avax.network/en/articles/6115608-core-mobile-how-to-add-the-core-mobile-to-my-phone',
-                steps: [
-                  {
-                    description:
-                      'wallet_connectors.core.qr_code.step1.description',
-                    step: 'install',
-                    title: 'wallet_connectors.core.qr_code.step1.title',
-                  },
-                  {
-                    description:
-                      'wallet_connectors.core.qr_code.step2.description',
-                    step: 'create',
-                    title: 'wallet_connectors.core.qr_code.step2.title',
-                  },
-                  {
-                    description:
-                      'wallet_connectors.core.qr_code.step3.description',
-                    step: 'scan',
-                    title: 'wallet_connectors.core.qr_code.step3.title',
-                  },
-                ],
-              },
-            }
-          : undefined,
-        extension: {
->>>>>>> 11b0d64f
           instructions: {
             learnMoreUrl:
               'https://support.avax.network/en/articles/6115608-core-mobile-how-to-add-the-core-mobile-to-my-phone',
@@ -201,7 +91,8 @@
           walletConnectParameters,
         })
       : getInjectedConnector({
-          target: getCoreWalletInjectedProvider(),
+          namespace: 'avalanche',
+          flag: 'isAvalanche',
         }),
   };
 };