<<<<<<< HEAD
import { isMobile } from '../../../utils/isMobile';
import type { RainbowKitWalletConnectParameters, Wallet } from '../../Wallet';
import { getDefaultInjectedConnector } from '../../getInjectedConnector';
=======
import type { Chain } from '../../../components/RainbowKitProvider/RainbowKitChainContext';
import { getWalletConnectUri } from '../../../utils/getWalletConnectUri';
import { isMobile } from '../../../utils/isMobile';
import type { Wallet } from '../../Wallet';
import {
  getInjectedConnector,
  hasInjectedProvider,
} from '../../getInjectedConnector';
import type { WalletConnectConnectorOptions } from '../../getWalletConnectConnector';
>>>>>>> 11b0d64f
import { getWalletConnectConnector } from '../../getWalletConnectConnector';

export interface TokenPocketWalletOptions {
  projectId: string;
  walletConnectParameters?: RainbowKitWalletConnectParameters;
}

export const tokenPocketWallet = ({
  projectId,
<<<<<<< HEAD
  walletConnectParameters,
}: TokenPocketWalletOptions): Wallet => {
  const isTokenPocketInjected =
    typeof window !== 'undefined' && window.ethereum?.isTokenPocket === true;

=======
  walletConnectOptions,
}: TokenPocketWalletOptions): Wallet => {
  const isTokenPocketInjected = hasInjectedProvider({ flag: 'isTokenPocket' });
>>>>>>> 11b0d64f
  const shouldUseWalletConnect = !isTokenPocketInjected;

  const getUri = (uri: string) => {
    return isMobile() ? `tpoutside://wc?uri=${encodeURIComponent(uri)}` : uri;
  };

  return {
    id: 'tokenPocket',
    name: 'TokenPocket',
    rdns: 'pro.tokenpocket',
    iconUrl: async () => (await import('./tokenPocketWallet.svg')).default,
    iconBackground: '#2980FE',
    installed: !shouldUseWalletConnect ? isTokenPocketInjected : undefined,
    downloadUrls: {
      chrome:
        'https://chrome.google.com/webstore/detail/tokenpocket/mfgccjchihfkkindfppnaooecgfneiii',
      browserExtension: 'https://extension.tokenpocket.pro/',
      android:
        'https://play.google.com/store/apps/details?id=vip.mytokenpocket',
      ios: 'https://apps.apple.com/us/app/tp-global-wallet/id6444625622',
      qrCode: 'https://tokenpocket.pro/en/download/app',
      mobile: 'https://tokenpocket.pro/en/download/app',
    },
<<<<<<< HEAD
    mobile: {
      getUri: shouldUseWalletConnect ? getUri : undefined,
    },
    qrCode: shouldUseWalletConnect
      ? {
          getUri,
=======
    createConnector: () => {
      const connector = shouldUseWalletConnect
        ? getWalletConnectConnector({
            chains,
            projectId,
            options: walletConnectOptions,
          })
        : getInjectedConnector({ chains, flag: 'isTokenPocket' });

      const getUri = async () => {
        const uri = await getWalletConnectUri(connector);
        return isMobile()
          ? `tpoutside://wc?uri=${encodeURIComponent(uri)}`
          : uri;
      };

      return {
        connector,
        mobile: {
          getUri: shouldUseWalletConnect ? getUri : undefined,
        },
        qrCode: shouldUseWalletConnect
          ? {
              getUri,
              instructions: {
                learnMoreUrl: 'https://help.tokenpocket.pro/en/',
                steps: [
                  {
                    description:
                      'wallet_connectors.token_pocket.qr_code.step1.description',
                    step: 'install',
                    title: 'wallet_connectors.token_pocket.qr_code.step1.title',
                  },
                  {
                    description:
                      'wallet_connectors.token_pocket.qr_code.step2.description',
                    step: 'create',
                    title: 'wallet_connectors.token_pocket.qr_code.step2.title',
                  },
                  {
                    description:
                      'wallet_connectors.token_pocket.qr_code.step3.description',
                    step: 'scan',
                    title: 'wallet_connectors.token_pocket.qr_code.step3.title',
                  },
                ],
              },
            }
          : undefined,
        extension: {
>>>>>>> 11b0d64f
          instructions: {
            learnMoreUrl: 'https://help.tokenpocket.pro/en/',
            steps: [
              {
                description:
                  'wallet_connectors.token_pocket.qr_code.step1.description',
                step: 'install',
                title: 'wallet_connectors.token_pocket.qr_code.step1.title',
              },
              {
                description:
                  'wallet_connectors.token_pocket.qr_code.step2.description',
                step: 'create',
                title: 'wallet_connectors.token_pocket.qr_code.step2.title',
              },
              {
                description:
                  'wallet_connectors.token_pocket.qr_code.step3.description',
                step: 'scan',
                title: 'wallet_connectors.token_pocket.qr_code.step3.title',
              },
            ],
          },
        }
      : undefined,
    extension: {
      instructions: {
        learnMoreUrl:
          'https://help.tokenpocket.pro/en/extension-wallet/faq/installation-tutorial',
        steps: [
          {
            description:
              'wallet_connectors.token_pocket.extension.step1.description',
            step: 'install',
            title: 'wallet_connectors.token_pocket.extension.step1.title',
          },
          {
            description:
              'wallet_connectors.token_pocket.extension.step2.description',
            step: 'create',
            title: 'wallet_connectors.token_pocket.extension.step2.title',
          },
          {
            description:
              'wallet_connectors.token_pocket.extension.step3.description',
            step: 'refresh',
            title: 'wallet_connectors.token_pocket.extension.step3.title',
          },
        ],
      },
    },
    createConnector: shouldUseWalletConnect
      ? getWalletConnectConnector({
          projectId,
          walletConnectParameters,
        })
      : getDefaultInjectedConnector(),
  };
};<|MERGE_RESOLUTION|>--- conflicted
+++ resolved
@@ -1,18 +1,9 @@
-<<<<<<< HEAD
 import { isMobile } from '../../../utils/isMobile';
 import type { RainbowKitWalletConnectParameters, Wallet } from '../../Wallet';
-import { getDefaultInjectedConnector } from '../../getInjectedConnector';
-=======
-import type { Chain } from '../../../components/RainbowKitProvider/RainbowKitChainContext';
-import { getWalletConnectUri } from '../../../utils/getWalletConnectUri';
-import { isMobile } from '../../../utils/isMobile';
-import type { Wallet } from '../../Wallet';
 import {
   getInjectedConnector,
   hasInjectedProvider,
 } from '../../getInjectedConnector';
-import type { WalletConnectConnectorOptions } from '../../getWalletConnectConnector';
->>>>>>> 11b0d64f
 import { getWalletConnectConnector } from '../../getWalletConnectConnector';
 
 export interface TokenPocketWalletOptions {
@@ -22,17 +13,9 @@
 
 export const tokenPocketWallet = ({
   projectId,
-<<<<<<< HEAD
   walletConnectParameters,
 }: TokenPocketWalletOptions): Wallet => {
-  const isTokenPocketInjected =
-    typeof window !== 'undefined' && window.ethereum?.isTokenPocket === true;
-
-=======
-  walletConnectOptions,
-}: TokenPocketWalletOptions): Wallet => {
   const isTokenPocketInjected = hasInjectedProvider({ flag: 'isTokenPocket' });
->>>>>>> 11b0d64f
   const shouldUseWalletConnect = !isTokenPocketInjected;
 
   const getUri = (uri: string) => {
@@ -56,65 +39,12 @@
       qrCode: 'https://tokenpocket.pro/en/download/app',
       mobile: 'https://tokenpocket.pro/en/download/app',
     },
-<<<<<<< HEAD
     mobile: {
       getUri: shouldUseWalletConnect ? getUri : undefined,
     },
     qrCode: shouldUseWalletConnect
       ? {
           getUri,
-=======
-    createConnector: () => {
-      const connector = shouldUseWalletConnect
-        ? getWalletConnectConnector({
-            chains,
-            projectId,
-            options: walletConnectOptions,
-          })
-        : getInjectedConnector({ chains, flag: 'isTokenPocket' });
-
-      const getUri = async () => {
-        const uri = await getWalletConnectUri(connector);
-        return isMobile()
-          ? `tpoutside://wc?uri=${encodeURIComponent(uri)}`
-          : uri;
-      };
-
-      return {
-        connector,
-        mobile: {
-          getUri: shouldUseWalletConnect ? getUri : undefined,
-        },
-        qrCode: shouldUseWalletConnect
-          ? {
-              getUri,
-              instructions: {
-                learnMoreUrl: 'https://help.tokenpocket.pro/en/',
-                steps: [
-                  {
-                    description:
-                      'wallet_connectors.token_pocket.qr_code.step1.description',
-                    step: 'install',
-                    title: 'wallet_connectors.token_pocket.qr_code.step1.title',
-                  },
-                  {
-                    description:
-                      'wallet_connectors.token_pocket.qr_code.step2.description',
-                    step: 'create',
-                    title: 'wallet_connectors.token_pocket.qr_code.step2.title',
-                  },
-                  {
-                    description:
-                      'wallet_connectors.token_pocket.qr_code.step3.description',
-                    step: 'scan',
-                    title: 'wallet_connectors.token_pocket.qr_code.step3.title',
-                  },
-                ],
-              },
-            }
-          : undefined,
-        extension: {
->>>>>>> 11b0d64f
           instructions: {
             learnMoreUrl: 'https://help.tokenpocket.pro/en/',
             steps: [
@@ -171,6 +101,6 @@
           projectId,
           walletConnectParameters,
         })
-      : getDefaultInjectedConnector(),
+      : getInjectedConnector({ flag: 'isTokenPocket' }),
   };
 };