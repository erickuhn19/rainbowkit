import { createConnector } from 'wagmi';
import { metaMask } from 'wagmi/connectors';
import { isAndroid, isIOS } from '../../../utils/isMobile';
import { Wallet, WalletOptionsParams } from '../../Wallet';
import { getWalletConnectConnector } from '../../getWalletConnectConnector';

export interface MetaMaskWalletOptions {
  projectId: string;
}

function isMetaMask(ethereum?: (typeof window)['ethereum']): boolean {
  // Logic borrowed from wagmi's MetaMaskConnector
  // https://github.com/wagmi-dev/references/blob/main/packages/connectors/src/metaMask.ts
  if (!ethereum?.isMetaMask) return false;
  // Brave tries to make itself look like MetaMask
  // Could also try RPC `web3_clientVersion` if following is unreliable
  if (ethereum.isBraveWallet && !ethereum._events && !ethereum._state)
    return false;
  if (ethereum.isApexWallet) return false;
  if (ethereum.isAvalanche) return false;
  if (ethereum.isBackpack) return false;
  if (ethereum.isBifrost) return false;
  if (ethereum.isBitKeep) return false;
  if (ethereum.isBitski) return false;
  if (ethereum.isBlockWallet) return false;
  if (ethereum.isCoinbaseWallet) return false;
  if (ethereum.isDawn) return false;
  if (ethereum.isEnkrypt) return false;
  if (ethereum.isExodus) return false;
  if (ethereum.isFrame) return false;
  if (ethereum.isFrontier) return false;
  if (ethereum.isGamestop) return false;
  if (ethereum.isHyperPay) return false;
  if (ethereum.isImToken) return false;
  if (ethereum.isKuCoinWallet) return false;
  if (ethereum.isMathWallet) return false;
  if (ethereum.isOkxWallet || ethereum.isOKExWallet) return false;
  if (ethereum.isOneInchIOSWallet || ethereum.isOneInchAndroidWallet)
    return false;
  if (ethereum.isOpera) return false;
  if (ethereum.isPhantom) return false;
  if (ethereum.isPortal) return false;
  if (ethereum.isRabby) return false;
  if (ethereum.isRainbow) return false;
  if (ethereum.isStatus) return false;
  if (ethereum.isTalisman) return false;
  if (ethereum.isTally) return false;
  if (ethereum.isTokenPocket) return false;
  if (ethereum.isTokenary) return false;
  if (ethereum.isTrust || ethereum.isTrustWallet) return false;
  if (ethereum.isXDEFI) return false;
  if (ethereum.isZeal) return false;
  if (ethereum.isZerion) return false;
  return true;
}

export const metaMaskWallet = ({
  projectId,
}: MetaMaskWalletOptions): Wallet => {
  // Not using the explicit isMetaMask fn to check for MetaMask
  // so that users can continue to use the MetaMask button
  // to interact with wallets compatible with window.ethereum.
  // The connector's getProvider will instead favor the real MetaMask
  // in window.providers scenarios with multiple wallets injected.
  const isMetaMaskInjected =
    typeof window !== 'undefined' &&
    typeof window.ethereum !== 'undefined' &&
    (window.ethereum.providers?.some(isMetaMask) || window.ethereum.isMetaMask);
  const shouldUseWalletConnect = !isMetaMaskInjected;

  const getUri = (uri: string) => {
    return isAndroid()
      ? uri
      : isIOS()
      ? // currently broken in MetaMask v6.5.0 https://github.com/MetaMask/metamask-mobile/issues/6457
        `metamask://wc?uri=${encodeURIComponent(uri)}`
      : `https://metamask.app.link/wc?uri=${encodeURIComponent(uri)}`;
  };

  return {
    id: 'metaMask',
    name: 'MetaMask',
    rdns: 'io.metamask',
    iconUrl: async () => (await import('./metaMaskWallet.svg')).default,
    iconAccent: '#f6851a',
    iconBackground: '#fff',
    installed: !shouldUseWalletConnect ? isMetaMaskInjected : undefined,
    downloadUrls: {
      android: 'https://play.google.com/store/apps/details?id=io.metamask',
      ios: 'https://apps.apple.com/us/app/metamask/id1438144202',
      mobile: 'https://metamask.io/download',
      qrCode: 'https://metamask.io/download',
      chrome:
        'https://chrome.google.com/webstore/detail/metamask/nkbihfbeogaeaoehlefnkodbefgpgknn',
      edge: 'https://microsoftedge.microsoft.com/addons/detail/metamask/ejbalbakoplchlghecdalmeeeajnimhm',
      firefox: 'https://addons.mozilla.org/firefox/addon/ether-metamask',
      opera: 'https://addons.opera.com/extensions/details/metamask-10',
      browserExtension: 'https://metamask.io/download',
    },
<<<<<<< HEAD
=======
    createConnector: () => {
      const connector = shouldUseWalletConnect
        ? getWalletConnectConnector({
            projectId,
            chains,
            version: walletConnectVersion,
            options: walletConnectOptions,
          })
        : new MetaMaskConnector({
            chains,
            options: {
              getProvider: () =>
                providers
                  ? providers.find(isMetaMask)
                  : typeof window !== 'undefined'
                    ? window.ethereum
                    : undefined,
              ...options,
            },
          });

      const getUri = async () => {
        const uri = await getWalletConnectUri(connector, walletConnectVersion);
        return isAndroid()
          ? uri
          : isIOS()
            ? // currently broken in MetaMask v6.5.0 https://github.com/MetaMask/metamask-mobile/issues/6457
              `metamask://wc?uri=${encodeURIComponent(uri)}`
            : `https://metamask.app.link/wc?uri=${encodeURIComponent(uri)}`;
      };
>>>>>>> 1d602e87

    mobile: {
      getUri: shouldUseWalletConnect ? getUri : undefined,
    },
    qrCode: shouldUseWalletConnect
      ? {
          getUri,
          instructions: {
            learnMoreUrl: 'https://metamask.io/faqs/',
            steps: [
              {
                description:
                  'wallet_connectors.metamask.qr_code.step1.description',
                step: 'install',
                title: 'wallet_connectors.metamask.qr_code.step1.title',
              },
              {
                description:
                  'wallet_connectors.metamask.qr_code.step2.description',
                step: 'create',
                title: 'wallet_connectors.metamask.qr_code.step2.title',
              },
              {
                description:
                  'wallet_connectors.metamask.qr_code.step3.description',
                step: 'refresh',
                title: 'wallet_connectors.metamask.qr_code.step3.title',
              },
            ],
          },
        }
      : undefined,
    extension: {
      instructions: {
        learnMoreUrl: 'https://metamask.io/faqs/',
        steps: [
          {
            description:
              'wallet_connectors.metamask.extension.step1.description',
            step: 'install',
            title: 'wallet_connectors.metamask.extension.step1.title',
          },
          {
            description:
              'wallet_connectors.metamask.extension.step2.description',
            step: 'create',
            title: 'wallet_connectors.metamask.extension.step2.title',
          },
          {
            description:
              'wallet_connectors.metamask.extension.step3.description',
            step: 'refresh',
            title: 'wallet_connectors.metamask.extension.step3.title',
          },
        ],
      },
    },
    createConnector: shouldUseWalletConnect
      ? getWalletConnectConnector({
          projectId,
        })
      : (walletOptions: WalletOptionsParams) => {
          return createConnector((config) => ({
            ...metaMask()(config),
            ...walletOptions,
          }));
        },
  };
};<|MERGE_RESOLUTION|>--- conflicted
+++ resolved
@@ -97,39 +97,6 @@
       opera: 'https://addons.opera.com/extensions/details/metamask-10',
       browserExtension: 'https://metamask.io/download',
     },
-<<<<<<< HEAD
-=======
-    createConnector: () => {
-      const connector = shouldUseWalletConnect
-        ? getWalletConnectConnector({
-            projectId,
-            chains,
-            version: walletConnectVersion,
-            options: walletConnectOptions,
-          })
-        : new MetaMaskConnector({
-            chains,
-            options: {
-              getProvider: () =>
-                providers
-                  ? providers.find(isMetaMask)
-                  : typeof window !== 'undefined'
-                    ? window.ethereum
-                    : undefined,
-              ...options,
-            },
-          });
-
-      const getUri = async () => {
-        const uri = await getWalletConnectUri(connector, walletConnectVersion);
-        return isAndroid()
-          ? uri
-          : isIOS()
-            ? // currently broken in MetaMask v6.5.0 https://github.com/MetaMask/metamask-mobile/issues/6457
-              `metamask://wc?uri=${encodeURIComponent(uri)}`
-            : `https://metamask.app.link/wc?uri=${encodeURIComponent(uri)}`;
-      };
->>>>>>> 1d602e87
 
     mobile: {
       getUri: shouldUseWalletConnect ? getUri : undefined,
