--- conflicted
+++ resolved
@@ -1,22 +1,9 @@
-<<<<<<< HEAD
-import { createConnector } from 'wagmi';
-import { metaMask } from 'wagmi/connectors';
 import { isAndroid, isIOS } from '../../../utils/isMobile';
-import {
-  RainbowKitWalletConnectParameters,
-  Wallet,
-  WalletDetailsParams,
-} from '../../Wallet';
-=======
-import { Chain } from '../../../components/RainbowKitProvider/RainbowKitChainContext';
-import { getWalletConnectUri } from '../../../utils/getWalletConnectUri';
-import { isAndroid, isIOS } from '../../../utils/isMobile';
-import { Wallet } from '../../Wallet';
+import { RainbowKitWalletConnectParameters, Wallet } from '../../Wallet';
 import {
   getInjectedConnector,
   hasInjectedProvider,
 } from '../../getInjectedConnector';
->>>>>>> 11b0d64f
 import { getWalletConnectConnector } from '../../getWalletConnectConnector';
 
 export interface MetaMaskWalletOptions {
@@ -72,11 +59,7 @@
 
 export const metaMaskWallet = ({
   projectId,
-<<<<<<< HEAD
   walletConnectParameters,
-=======
-  walletConnectOptions,
->>>>>>> 11b0d64f
 }: MetaMaskWalletOptions): Wallet => {
   // Not using the explicit isMetaMask fn to check for MetaMask
   // so that users can continue to use the MetaMask button
@@ -115,25 +98,6 @@
       opera: 'https://addons.opera.com/extensions/details/metamask-10',
       browserExtension: 'https://metamask.io/download',
     },
-<<<<<<< HEAD
-=======
-    createConnector: () => {
-      const connector = shouldUseWalletConnect
-        ? getWalletConnectConnector({
-            projectId,
-            chains,
-            options: walletConnectOptions,
-          })
-        : getInjectedConnector({
-            chains,
-            // custom handling for metamask button fallback for third party wallets
-            getProvider: () =>
-              typeof window !== 'undefined'
-                ? window.ethereum?.providers?.find(isMetaMask) ??
-                  window.ethereum
-                : undefined,
-          });
->>>>>>> 11b0d64f
 
     mobile: {
       getUri: shouldUseWalletConnect ? getUri : undefined,
@@ -196,11 +160,11 @@
           projectId,
           walletConnectParameters,
         })
-      : (walletDetails: WalletDetailsParams) => {
-          return createConnector((config) => ({
-            ...metaMask()(config),
-            ...walletDetails,
-          }));
-        },
+      : getInjectedConnector({
+          target:
+            typeof window !== 'undefined'
+              ? window.ethereum?.providers?.find(isMetaMask) ?? window.ethereum
+              : undefined,
+        }),
   };
 };