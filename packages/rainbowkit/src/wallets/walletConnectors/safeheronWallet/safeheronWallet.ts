<<<<<<< HEAD
import { Wallet } from '../../Wallet';
import { getInjectedConnector } from '../../getInjectedConnector';

declare global {
  interface Window {
    safeheron: any;
  }
}

export const safeheronWallet = (): Wallet => ({
=======
import { Chain } from '../../../components/RainbowKitProvider/RainbowKitChainContext';
import { Wallet } from '../../Wallet';
import {
  getInjectedConnector,
  hasInjectedProvider,
} from '../../getInjectedConnector';

export interface SafeheronWalletOptions {
  chains: Chain[];
}

export const safeheronWallet = ({
  chains,
}: SafeheronWalletOptions): Wallet => ({
>>>>>>> 11b0d64f
  id: 'safeheron',
  name: 'Safeheron',
  installed: hasInjectedProvider({
    namespace: 'safeheron',
    flag: 'isSafeheron',
  }),
  iconUrl: async () => (await import('./safeheronWallet.svg')).default,
  iconBackground: '#fff',
  downloadUrls: {
    chrome:
      'https://chrome.google.com/webstore/detail/safeheron/aiaghdjafpiofpainifbgfgjfpclngoh',
    browserExtension: 'https://www.safeheron.com/',
  },
<<<<<<< HEAD
  extension: {
    instructions: {
      learnMoreUrl: 'https://www.safeheron.com/',
      steps: [
        {
          description:
            'wallet_connectors.safeheron.extension.step1.description',
          step: 'install',
          title: 'wallet_connectors.safeheron.extension.step1.title',
        },
        {
          description:
            'wallet_connectors.safeheron.extension.step2.description',
          step: 'create',
          title: 'wallet_connectors.safeheron.extension.step2.title',
        },
        {
          description:
            'wallet_connectors.safeheron.extension.step3.description',
          step: 'refresh',
          title: 'wallet_connectors.safeheron.extension.step3.title',
        },
      ],
=======
  createConnector: () => ({
    connector: getInjectedConnector({
      chains,
      namespace: 'safeheron',
      flag: 'isSafeheron',
    }),
    extension: {
      instructions: {
        learnMoreUrl: 'https://www.safeheron.com/',
        steps: [
          {
            description:
              'wallet_connectors.safeheron.extension.step1.description',
            step: 'install',
            title: 'wallet_connectors.safeheron.extension.step1.title',
          },
          {
            description:
              'wallet_connectors.safeheron.extension.step2.description',
            step: 'create',
            title: 'wallet_connectors.safeheron.extension.step2.title',
          },
          {
            description:
              'wallet_connectors.safeheron.extension.step3.description',
            step: 'refresh',
            title: 'wallet_connectors.safeheron.extension.step3.title',
          },
        ],
      },
>>>>>>> 11b0d64f
    },
  },
  createConnector: getInjectedConnector({
    target: typeof window !== 'undefined' ? window.safeheron : undefined,
  }),
});<|MERGE_RESOLUTION|>--- conflicted
+++ resolved
@@ -1,30 +1,10 @@
-<<<<<<< HEAD
-import { Wallet } from '../../Wallet';
-import { getInjectedConnector } from '../../getInjectedConnector';
-
-declare global {
-  interface Window {
-    safeheron: any;
-  }
-}
-
-export const safeheronWallet = (): Wallet => ({
-=======
-import { Chain } from '../../../components/RainbowKitProvider/RainbowKitChainContext';
 import { Wallet } from '../../Wallet';
 import {
   getInjectedConnector,
   hasInjectedProvider,
 } from '../../getInjectedConnector';
 
-export interface SafeheronWalletOptions {
-  chains: Chain[];
-}
-
-export const safeheronWallet = ({
-  chains,
-}: SafeheronWalletOptions): Wallet => ({
->>>>>>> 11b0d64f
+export const safeheronWallet = (): Wallet => ({
   id: 'safeheron',
   name: 'Safeheron',
   installed: hasInjectedProvider({
@@ -38,7 +18,6 @@
       'https://chrome.google.com/webstore/detail/safeheron/aiaghdjafpiofpainifbgfgjfpclngoh',
     browserExtension: 'https://www.safeheron.com/',
   },
-<<<<<<< HEAD
   extension: {
     instructions: {
       learnMoreUrl: 'https://www.safeheron.com/',
@@ -62,41 +41,10 @@
           title: 'wallet_connectors.safeheron.extension.step3.title',
         },
       ],
-=======
-  createConnector: () => ({
-    connector: getInjectedConnector({
-      chains,
-      namespace: 'safeheron',
-      flag: 'isSafeheron',
-    }),
-    extension: {
-      instructions: {
-        learnMoreUrl: 'https://www.safeheron.com/',
-        steps: [
-          {
-            description:
-              'wallet_connectors.safeheron.extension.step1.description',
-            step: 'install',
-            title: 'wallet_connectors.safeheron.extension.step1.title',
-          },
-          {
-            description:
-              'wallet_connectors.safeheron.extension.step2.description',
-            step: 'create',
-            title: 'wallet_connectors.safeheron.extension.step2.title',
-          },
-          {
-            description:
-              'wallet_connectors.safeheron.extension.step3.description',
-            step: 'refresh',
-            title: 'wallet_connectors.safeheron.extension.step3.title',
-          },
-        ],
-      },
->>>>>>> 11b0d64f
     },
   },
   createConnector: getInjectedConnector({
-    target: typeof window !== 'undefined' ? window.safeheron : undefined,
+    namespace: 'safeheron',
+    flag: 'isSafeheron',
   }),
 });