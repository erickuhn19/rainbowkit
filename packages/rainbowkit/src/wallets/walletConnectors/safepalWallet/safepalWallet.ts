--- conflicted
+++ resolved
@@ -1,19 +1,12 @@
-<<<<<<< HEAD
 import {
   InstructionStepName,
   RainbowKitWalletConnectParameters,
   Wallet,
 } from '../../Wallet';
-import { getInjectedConnector } from '../../getInjectedConnector';
-=======
-import { Chain } from '../../../components/RainbowKitProvider/RainbowKitChainContext';
-import { getWalletConnectUri } from '../../../utils/getWalletConnectUri';
-import { InstructionStepName, Wallet } from '../../Wallet';
 import {
   getInjectedConnector,
   hasInjectedProvider,
 } from '../../getInjectedConnector';
->>>>>>> 11b0d64f
 import { getWalletConnectConnector } from '../../getWalletConnectConnector';
 
 export interface SafepalWalletOptions {
@@ -23,18 +16,12 @@
 
 export const safepalWallet = ({
   projectId,
-<<<<<<< HEAD
   walletConnectParameters,
-}: SafepalWalletOptions): Wallet => {
-  const isSafePalWalletInjected = Boolean(getSafepalWalletInjectedProvider());
-=======
-  walletConnectOptions,
 }: SafepalWalletOptions): Wallet => {
   const isSafePalWalletInjected = hasInjectedProvider({
     namespace: 'safepalProvider',
     flag: 'isSafePal',
   });
->>>>>>> 11b0d64f
   const shouldUseWalletConnect = !isSafePalWalletInjected;
 
   const getUriMobile = (uri: string) => {
@@ -120,7 +107,6 @@
         'https://chrome.google.com/webstore/detail/safepal-extension-wallet/lgmpcpglpngdoalbgeoldeajfclnhafa',
       browserExtension: 'https://www.safepal.com/download?product=2',
     },
-<<<<<<< HEAD
     mobile: mobileConnector,
     ...(qrConnector ? qrConnector : {}),
     extension: extensionConnector,
@@ -130,102 +116,8 @@
           walletConnectParameters,
         })
       : getInjectedConnector({
-          target: getSafepalWalletInjectedProvider(),
+          namespace: 'safepalProvider',
+          flag: 'isSafePal',
         }),
-=======
-    createConnector: () => {
-      const getUriMobile = async () => {
-        const uri = await getWalletConnectUri(connector);
-
-        return `safepalwallet://wc?uri=${encodeURIComponent(uri)}`;
-      };
-
-      const getUriQR = async () => {
-        const uri = await getWalletConnectUri(connector);
-
-        return uri;
-      };
-
-      const connector = shouldUseWalletConnect
-        ? getWalletConnectConnector({
-            projectId,
-            chains,
-            options: walletConnectOptions,
-          })
-        : getInjectedConnector({
-            chains,
-            namespace: 'safepalProvider',
-            flag: 'isSafePal',
-          });
-
-      const mobileConnector = {
-        getUri: shouldUseWalletConnect ? getUriMobile : undefined,
-      };
-
-      let qrConnector = undefined;
-
-      if (shouldUseWalletConnect) {
-        qrConnector = {
-          getUri: getUriQR,
-          instructions: {
-            learnMoreUrl: 'https://safepal.com/',
-            steps: [
-              {
-                description:
-                  'wallet_connectors.safepal.qr_code.step1.description',
-                step: 'install' as InstructionStepName,
-                title: 'wallet_connectors.safepal.qr_code.step1.title',
-              },
-              {
-                description:
-                  'wallet_connectors.safepal.qr_code.step2.description',
-                step: 'create' as InstructionStepName,
-                title: 'wallet_connectors.safepal.qr_code.step2.title',
-              },
-              {
-                description:
-                  'wallet_connectors.safepal.qr_code.step3.description',
-                step: 'scan' as InstructionStepName,
-                title: 'wallet_connectors.safepal.qr_code.step3.title',
-              },
-            ],
-          },
-        };
-      }
-
-      const extensionConnector = {
-        instructions: {
-          learnMoreUrl: 'https://www.safepal.com/download?product=2',
-          steps: [
-            {
-              description:
-                'wallet_connectors.safepal.extension.step1.description',
-              step: 'install' as InstructionStepName,
-              title: 'wallet_connectors.safepal.extension.step1.title',
-            },
-            {
-              description:
-                'wallet_connectors.safepal.extension.step2.description',
-              step: 'create' as InstructionStepName,
-              title: 'wallet_connectors.safepal.extension.step2.title',
-            },
-            {
-              description:
-                'wallet_connectors.safepal.extension.step3.description',
-              step: 'refresh' as InstructionStepName,
-              title: 'wallet_connectors.safepal.extension.step3.title',
-            },
-          ],
-        },
-      };
-
-      return {
-        connector,
-        mobile: mobileConnector,
-        qrCode: qrConnector,
-        extension: extensionConnector,
-      };
-    },
->>>>>>> 11b0d64f
   };
 };