--- conflicted
+++ resolved
@@ -1,25 +1,17 @@
-<<<<<<< HEAD
 import { Wallet } from '../../Wallet';
-import { getInjectedConnector } from '../../getInjectedConnector';
-
-declare global {
-  interface Window {
-    $onekey: any;
-  }
-}
+import {
+  getInjectedConnector,
+  hasInjectedProvider,
+} from '../../getInjectedConnector';
 
 export const oneKeyWallet = (): Wallet => {
-  const provider = typeof window !== 'undefined' && window['$onekey']?.ethereum;
-  const isOnekeyInjected = Boolean(provider);
-
   return {
     id: 'onekey',
     name: 'OneKey',
     iconAccent: '#00B812',
     iconBackground: '#fff',
     iconUrl: async () => (await import('./oneKeyWallet.svg')).default,
-    installed: isOnekeyInjected,
-
+    installed: hasInjectedProvider({ namespace: '$onekey.ethereum' }),
     downloadUrls: {
       android:
         'https://play.google.com/store/apps/details?id=so.onekey.app.wallet',
@@ -59,73 +51,7 @@
     },
 
     createConnector: getInjectedConnector({
-      target: provider,
+      namespace: '$onekey.ethereum',
     }),
   };
-};
-=======
-import { Chain } from '../../../components/RainbowKitProvider/RainbowKitChainContext';
-import { Wallet } from '../../Wallet';
-import {
-  getInjectedConnector,
-  hasInjectedProvider,
-} from '../../getInjectedConnector';
-
-export interface OnekeyWalletOptions {
-  chains: Chain[];
-}
-
-export const oneKeyWallet = ({ chains }: OnekeyWalletOptions): Wallet => ({
-  id: 'onekey',
-  name: 'OneKey',
-  iconUrl: async () => (await import('./oneKeyWallet.svg')).default,
-  iconAccent: '#00B812',
-  iconBackground: '#fff',
-  installed: hasInjectedProvider({ namespace: '$onekey.ethereum' }),
-  downloadUrls: {
-    android:
-      'https://play.google.com/store/apps/details?id=so.onekey.app.wallet',
-    browserExtension: 'https://www.onekey.so/download/',
-    chrome:
-      'https://chrome.google.com/webstore/detail/onekey/jnmbobjmhlngoefaiojfljckilhhlhcj',
-    edge: 'https://microsoftedge.microsoft.com/addons/detail/onekey/obffkkagpmohennipjokmpllocnlndac',
-    ios: 'https://apps.apple.com/us/app/onekey-open-source-wallet/id1609559473',
-    mobile: 'https://www.onekey.so/download/',
-    qrCode: 'https://www.onekey.so/download/',
-  },
-  createConnector: () => {
-    return {
-      connector: getInjectedConnector({
-        chains,
-        namespace: '$onekey.ethereum',
-      }),
-      extension: {
-        instructions: {
-          learnMoreUrl:
-            'https://help.onekey.so/hc/en-us/categories/360000170236',
-          steps: [
-            {
-              description:
-                'wallet_connectors.one_key.extension.step1.description',
-              step: 'install',
-              title: 'wallet_connectors.one_key.extension.step1.title',
-            },
-            {
-              description:
-                'wallet_connectors.one_key.extension.step2.description',
-              step: 'create',
-              title: 'wallet_connectors.one_key.extension.step2.title',
-            },
-            {
-              description:
-                'wallet_connectors.one_key.extension.step3.description',
-              step: 'refresh',
-              title: 'wallet_connectors.one_key.extension.step3.title',
-            },
-          ],
-        },
-      },
-    };
-  },
-});
->>>>>>> 11b0d64f
+};