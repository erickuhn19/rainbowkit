<<<<<<< HEAD
import { isAndroid } from '../../../utils/isMobile';
import type { RainbowKitWalletConnectParameters, Wallet } from '../../Wallet';
import { getInjectedConnector } from '../../getInjectedConnector';
=======
import type { Chain } from '../../../components/RainbowKitProvider/RainbowKitChainContext';
import { getWalletConnectUri } from '../../../utils/getWalletConnectUri';
import { isAndroid } from '../../../utils/isMobile';
import type { Wallet } from '../../Wallet';
import {
  getInjectedConnector,
  hasInjectedProvider,
} from '../../getInjectedConnector';
import type { WalletConnectConnectorOptions } from '../../getWalletConnectConnector';
>>>>>>> 11b0d64f
import { getWalletConnectConnector } from '../../getWalletConnectConnector';

export interface FrontierWalletOptions {
  projectId: string;
  walletConnectParameters?: RainbowKitWalletConnectParameters;
}

export const frontierWallet = ({
  projectId,
<<<<<<< HEAD
  walletConnectParameters,
}: FrontierWalletOptions): Wallet => {
  const isFrontierInjected =
    typeof window !== 'undefined' &&
    typeof window.frontier !== 'undefined' &&
    window?.frontier?.ethereum?.isFrontier;

  const shouldUseWalletConnect = !isFrontierInjected;

  return {
    id: 'frontier',
    name: 'Frontier Wallet',
    rdns: 'xyz.frontier.wallet',
    installed:
      typeof window !== 'undefined' &&
      typeof window.frontier !== 'undefined' &&
      window?.frontier?.ethereum?.isFrontier
        ? true
        : undefined,
=======
  walletConnectOptions,
}: FrontierWalletOptions): Wallet => {
  const isFrontierInjected = hasInjectedProvider({
    namespace: 'frontier.ethereum',
    flag: 'isFrontier',
  });
  const shouldUseWalletConnect = !isFrontierInjected;
  return {
    id: 'frontier',
    name: 'Frontier Wallet',
    installed: isFrontierInjected,
>>>>>>> 11b0d64f
    iconUrl: async () => (await import('./frontierWallet.svg')).default,
    iconBackground: '#CC703C',
    downloadUrls: {
      android:
        'https://play.google.com/store/apps/details?id=com.frontierwallet',
      ios: 'https://apps.apple.com/us/app/frontier-crypto-defi-wallet/id1482380988',
      qrCode: 'https://www.frontier.xyz/download',
      chrome:
        'https://chrome.google.com/webstore/detail/frontier-wallet/kppfdiipphfccemcignhifpjkapfbihd',
      browserExtension: 'https://www.frontier.xyz/download',
    },
<<<<<<< HEAD

    mobile: {
      getUri: shouldUseWalletConnect
        ? (uri: string) => {
            return isAndroid()
              ? `frontier://wc?uri=${encodeURIComponent(uri)}`
              : uri;
          }
        : undefined,
    },
    qrCode: shouldUseWalletConnect
      ? {
          getUri: (uri: string) => {
            return isAndroid()
              ? `frontier://wc?uri=${encodeURIComponent(uri)}`
              : uri;
          },
=======
    createConnector: () => {
      const connector = shouldUseWalletConnect
        ? getWalletConnectConnector({
            chains,
            projectId,
            options: walletConnectOptions,
          })
        : undefined;
      const getUri = async () => {
        const uri = await getWalletConnectUri(connector);
        return isAndroid()
          ? `frontier://wc?uri=${encodeURIComponent(uri)}`
          : uri;
      };
      return {
        connector: getInjectedConnector({
          chains,
          namespace: 'frontier.ethereum',
          flag: 'isFrontier',
        }),
        mobile: {
          getUri: shouldUseWalletConnect ? getUri : undefined,
        },
        qrCode: shouldUseWalletConnect
          ? {
              getUri,
              instructions: {
                learnMoreUrl: 'https://help.frontier.xyz/en/',
                steps: [
                  {
                    description:
                      'wallet_connectors.im_token.qr_code.step1.description',
                    step: 'install',
                    title: 'wallet_connectors.im_token.qr_code.step1.title',
                  },
                  {
                    description:
                      'wallet_connectors.im_token.qr_code.step2.description',
                    step: 'create',
                    title: 'wallet_connectors.im_token.qr_code.step2.title',
                  },
                  {
                    description:
                      'wallet_connectors.im_token.qr_code.step3.description',
                    step: 'scan',
                    title: 'wallet_connectors.im_token.qr_code.step3.title',
                  },
                ],
              },
            }
          : undefined,
        extension: {
>>>>>>> 11b0d64f
          instructions: {
            learnMoreUrl: 'https://help.frontier.xyz/en/',
            steps: [
              {
                description:
                  'wallet_connectors.im_token.qr_code.step1.description',
                step: 'install',
                title: 'wallet_connectors.im_token.qr_code.step1.title',
              },
              {
                description:
                  'wallet_connectors.im_token.qr_code.step2.description',
                step: 'create',
                title: 'wallet_connectors.im_token.qr_code.step2.title',
              },
              {
                description:
                  'wallet_connectors.im_token.qr_code.step3.description',
                step: 'scan',
                title: 'wallet_connectors.im_token.qr_code.step3.title',
              },
            ],
          },
        }
      : undefined,
    extension: {
      instructions: {
        learnMoreUrl:
          'https://help.frontier.xyz/en/articles/6967236-setting-up-frontier-on-your-device',
        steps: [
          {
            description:
              'wallet_connectors.frontier.extension.step1.description',
            step: 'install',
            title: 'wallet_connectors.frontier.extension.step1.title',
          },
          {
            description:
              'wallet_connectors.frontier.extension.step2.description',
            step: 'create',
            title: 'wallet_connectors.frontier.extension.step2.title',
          },
          {
            description:
              'wallet_connectors.frontier.extension.step3.description',
            step: 'refresh',
            title: 'wallet_connectors.frontier.extension.step3.title',
          },
        ],
      },
    },
    createConnector: shouldUseWalletConnect
      ? getWalletConnectConnector({ projectId, walletConnectParameters })
      : getInjectedConnector({
          target:
            typeof window !== 'undefined'
              ? window.frontier?.ethereum
                ? window.frontier?.ethereum
                : undefined
              : undefined,
        }),
  };
};<|MERGE_RESOLUTION|>--- conflicted
+++ resolved
@@ -1,18 +1,9 @@
-<<<<<<< HEAD
 import { isAndroid } from '../../../utils/isMobile';
 import type { RainbowKitWalletConnectParameters, Wallet } from '../../Wallet';
-import { getInjectedConnector } from '../../getInjectedConnector';
-=======
-import type { Chain } from '../../../components/RainbowKitProvider/RainbowKitChainContext';
-import { getWalletConnectUri } from '../../../utils/getWalletConnectUri';
-import { isAndroid } from '../../../utils/isMobile';
-import type { Wallet } from '../../Wallet';
 import {
   getInjectedConnector,
   hasInjectedProvider,
 } from '../../getInjectedConnector';
-import type { WalletConnectConnectorOptions } from '../../getWalletConnectConnector';
->>>>>>> 11b0d64f
 import { getWalletConnectConnector } from '../../getWalletConnectConnector';
 
 export interface FrontierWalletOptions {
@@ -22,28 +13,7 @@
 
 export const frontierWallet = ({
   projectId,
-<<<<<<< HEAD
   walletConnectParameters,
-}: FrontierWalletOptions): Wallet => {
-  const isFrontierInjected =
-    typeof window !== 'undefined' &&
-    typeof window.frontier !== 'undefined' &&
-    window?.frontier?.ethereum?.isFrontier;
-
-  const shouldUseWalletConnect = !isFrontierInjected;
-
-  return {
-    id: 'frontier',
-    name: 'Frontier Wallet',
-    rdns: 'xyz.frontier.wallet',
-    installed:
-      typeof window !== 'undefined' &&
-      typeof window.frontier !== 'undefined' &&
-      window?.frontier?.ethereum?.isFrontier
-        ? true
-        : undefined,
-=======
-  walletConnectOptions,
 }: FrontierWalletOptions): Wallet => {
   const isFrontierInjected = hasInjectedProvider({
     namespace: 'frontier.ethereum',
@@ -53,8 +23,8 @@
   return {
     id: 'frontier',
     name: 'Frontier Wallet',
+    rdns: 'xyz.frontier.wallet',
     installed: isFrontierInjected,
->>>>>>> 11b0d64f
     iconUrl: async () => (await import('./frontierWallet.svg')).default,
     iconBackground: '#CC703C',
     downloadUrls: {
@@ -66,7 +36,6 @@
         'https://chrome.google.com/webstore/detail/frontier-wallet/kppfdiipphfccemcignhifpjkapfbihd',
       browserExtension: 'https://www.frontier.xyz/download',
     },
-<<<<<<< HEAD
 
     mobile: {
       getUri: shouldUseWalletConnect
@@ -84,60 +53,6 @@
               ? `frontier://wc?uri=${encodeURIComponent(uri)}`
               : uri;
           },
-=======
-    createConnector: () => {
-      const connector = shouldUseWalletConnect
-        ? getWalletConnectConnector({
-            chains,
-            projectId,
-            options: walletConnectOptions,
-          })
-        : undefined;
-      const getUri = async () => {
-        const uri = await getWalletConnectUri(connector);
-        return isAndroid()
-          ? `frontier://wc?uri=${encodeURIComponent(uri)}`
-          : uri;
-      };
-      return {
-        connector: getInjectedConnector({
-          chains,
-          namespace: 'frontier.ethereum',
-          flag: 'isFrontier',
-        }),
-        mobile: {
-          getUri: shouldUseWalletConnect ? getUri : undefined,
-        },
-        qrCode: shouldUseWalletConnect
-          ? {
-              getUri,
-              instructions: {
-                learnMoreUrl: 'https://help.frontier.xyz/en/',
-                steps: [
-                  {
-                    description:
-                      'wallet_connectors.im_token.qr_code.step1.description',
-                    step: 'install',
-                    title: 'wallet_connectors.im_token.qr_code.step1.title',
-                  },
-                  {
-                    description:
-                      'wallet_connectors.im_token.qr_code.step2.description',
-                    step: 'create',
-                    title: 'wallet_connectors.im_token.qr_code.step2.title',
-                  },
-                  {
-                    description:
-                      'wallet_connectors.im_token.qr_code.step3.description',
-                    step: 'scan',
-                    title: 'wallet_connectors.im_token.qr_code.step3.title',
-                  },
-                ],
-              },
-            }
-          : undefined,
-        extension: {
->>>>>>> 11b0d64f
           instructions: {
             learnMoreUrl: 'https://help.frontier.xyz/en/',
             steps: [
@@ -192,12 +107,8 @@
     createConnector: shouldUseWalletConnect
       ? getWalletConnectConnector({ projectId, walletConnectParameters })
       : getInjectedConnector({
-          target:
-            typeof window !== 'undefined'
-              ? window.frontier?.ethereum
-                ? window.frontier?.ethereum
-                : undefined
-              : undefined,
+          namespace: 'frontier.ethereum',
+          flag: 'isFrontier',
         }),
   };
 };