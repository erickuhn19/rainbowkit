--- conflicted
+++ resolved
@@ -1,25 +1,10 @@
-<<<<<<< HEAD
-=======
-import { Chain } from '../../../components/RainbowKitProvider/RainbowKitChainContext';
-import { getWalletConnectUri } from '../../../utils/getWalletConnectUri';
->>>>>>> 11b0d64f
 import { isAndroid } from '../../../utils/isMobile';
 import { RainbowKitWalletConnectParameters, Wallet } from '../../Wallet';
 import {
-<<<<<<< HEAD
-  getDefaultInjectedConnector,
+  getInjectedConnector,
   hasInjectedProvider,
 } from '../../getInjectedConnector';
 import { getWalletConnectConnector } from '../../getWalletConnectConnector';
-=======
-  getInjectedConnector,
-  hasInjectedProvider,
-} from '../../getInjectedConnector';
-import {
-  WalletConnectConnectorOptions,
-  getWalletConnectConnector,
-} from '../../getWalletConnectConnector';
->>>>>>> 11b0d64f
 
 export interface BifrostWalletOptions {
   projectId: string;
@@ -28,16 +13,10 @@
 
 export const bifrostWallet = ({
   projectId,
-<<<<<<< HEAD
   walletConnectParameters,
 }: BifrostWalletOptions): Wallet => {
-  const isBifrostInjected = hasInjectedProvider('isBifrost');
+  const isBifrostInjected = hasInjectedProvider({ flag: 'isBifrost' });
 
-=======
-  walletConnectOptions,
-}: BifrostWalletOptions): Wallet => {
-  const isBifrostInjected = hasInjectedProvider({ flag: 'isBifrost' });
->>>>>>> 11b0d64f
   const shouldUseWalletConnect = !isBifrostInjected;
 
   const getUri = (uri: string) => {
@@ -58,66 +37,8 @@
       ios: 'https://apps.apple.com/us/app/bifrost-wallet/id1577198351',
       qrCode: 'https://bifrostwallet.com/#download-app',
     },
-<<<<<<< HEAD
     mobile: {
       getUri: shouldUseWalletConnect ? getUri : undefined,
-=======
-    createConnector: () => {
-      const connector = shouldUseWalletConnect
-        ? getWalletConnectConnector({
-            chains,
-            projectId,
-            options: walletConnectOptions,
-          })
-        : getInjectedConnector({
-            flag: 'isBifrost',
-            chains,
-          });
-
-      const getUri = async () => {
-        const uri = await getWalletConnectUri(connector);
-
-        return isAndroid()
-          ? uri
-          : `https://app.bifrostwallet.com/wc?uri=${encodeURIComponent(uri)}`;
-      };
-
-      return {
-        connector,
-        mobile: {
-          getUri: shouldUseWalletConnect ? getUri : undefined,
-        },
-        qrCode: shouldUseWalletConnect
-          ? {
-              getUri: async () => getWalletConnectUri(connector),
-              instructions: {
-                learnMoreUrl:
-                  'https://support.bifrostwallet.com/en/articles/6886814-how-to-use-walletconnect',
-                steps: [
-                  {
-                    description:
-                      'wallet_connectors.bifrost.qr_code.step1.description',
-                    step: 'install',
-                    title: 'wallet_connectors.bifrost.qr_code.step1.title',
-                  },
-                  {
-                    description:
-                      'wallet_connectors.bifrost.qr_code.step2.description',
-                    step: 'create',
-                    title: 'wallet_connectors.bifrost.qr_code.step2.title',
-                  },
-                  {
-                    description:
-                      'wallet_connectors.bifrost.qr_code.step3.description',
-                    step: 'scan',
-                    title: 'wallet_connectors.bifrost.qr_code.step3.title',
-                  },
-                ],
-              },
-            }
-          : undefined,
-      };
->>>>>>> 11b0d64f
     },
     qrCode: shouldUseWalletConnect
       ? {
@@ -154,6 +75,8 @@
           projectId,
           walletConnectParameters,
         })
-      : getDefaultInjectedConnector(),
+      : getInjectedConnector({
+          flag: 'isBifrost',
+        }),
   };
 };