<<<<<<< HEAD
import { isSafari } from '../../../utils/browsers';
import { Wallet } from '../../Wallet';
import { getDefaultInjectedConnector } from '../../getInjectedConnector';

export const tokenaryWallet = (): Wallet => ({
=======
import { Chain } from '../../../components/RainbowKitProvider/RainbowKitChainContext';
import { isSafari } from '../../../utils/browsers';
import { Wallet } from '../../Wallet';
import {
  getInjectedConnector,
  hasInjectedProvider,
} from '../../getInjectedConnector';

export interface TokenaryWalletOptions {
  chains: Chain[];
}

export const tokenaryWallet = ({ chains }: TokenaryWalletOptions): Wallet => ({
>>>>>>> 11b0d64f
  id: 'tokenary',
  name: 'Tokenary',
  iconUrl: async () => (await import('./tokenaryWallet.svg')).default,
  iconBackground: '#ffffff',
  installed: hasInjectedProvider({ flag: 'isTokenary' }),
  hidden: () => !isSafari(),
  downloadUrls: {
    ios: 'https://tokenary.io/get',
    mobile: 'https://tokenary.io',
    qrCode: 'https://tokenary.io/get',
    safari: 'https://tokenary.io/get',
    browserExtension: 'https://tokenary.io/get',
  },
<<<<<<< HEAD
  createConnector: getDefaultInjectedConnector(),
=======
  createConnector: () => ({
    connector: getInjectedConnector({ chains, flag: 'isTokenary' }),
  }),
>>>>>>> 11b0d64f
});<|MERGE_RESOLUTION|>--- conflicted
+++ resolved
@@ -1,11 +1,3 @@
-<<<<<<< HEAD
-import { isSafari } from '../../../utils/browsers';
-import { Wallet } from '../../Wallet';
-import { getDefaultInjectedConnector } from '../../getInjectedConnector';
-
-export const tokenaryWallet = (): Wallet => ({
-=======
-import { Chain } from '../../../components/RainbowKitProvider/RainbowKitChainContext';
 import { isSafari } from '../../../utils/browsers';
 import { Wallet } from '../../Wallet';
 import {
@@ -13,12 +5,7 @@
   hasInjectedProvider,
 } from '../../getInjectedConnector';
 
-export interface TokenaryWalletOptions {
-  chains: Chain[];
-}
-
-export const tokenaryWallet = ({ chains }: TokenaryWalletOptions): Wallet => ({
->>>>>>> 11b0d64f
+export const tokenaryWallet = (): Wallet => ({
   id: 'tokenary',
   name: 'Tokenary',
   iconUrl: async () => (await import('./tokenaryWallet.svg')).default,
@@ -32,11 +19,5 @@
     safari: 'https://tokenary.io/get',
     browserExtension: 'https://tokenary.io/get',
   },
-<<<<<<< HEAD
-  createConnector: getDefaultInjectedConnector(),
-=======
-  createConnector: () => ({
-    connector: getInjectedConnector({ chains, flag: 'isTokenary' }),
-  }),
->>>>>>> 11b0d64f
+  createConnector: getInjectedConnector({ flag: 'isTokenary' }),
 });