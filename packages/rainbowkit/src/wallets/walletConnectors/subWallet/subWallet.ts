--- conflicted
+++ resolved
@@ -1,24 +1,13 @@
-<<<<<<< HEAD
 import {
   InstructionStepName,
   RainbowKitWalletConnectParameters,
   Wallet,
 } from '../../Wallet';
-import { getInjectedConnector } from '../../getInjectedConnector';
-import { getWalletConnectConnector } from '../../getWalletConnectConnector';
-=======
-import { Chain } from '../../../components/RainbowKitProvider/RainbowKitChainContext';
-import { getWalletConnectUri } from '../../../utils/getWalletConnectUri';
-import { InstructionStepName, Wallet } from '../../Wallet';
 import {
   getInjectedConnector,
   hasInjectedProvider,
 } from '../../getInjectedConnector';
-import {
-  WalletConnectConnectorOptions,
-  getWalletConnectConnector,
-} from '../../getWalletConnectConnector';
->>>>>>> 11b0d64f
+import { getWalletConnectConnector } from '../../getWalletConnectConnector';
 
 export interface SubWalletOptions {
   projectId: string;
@@ -27,15 +16,9 @@
 
 export const subWallet = ({
   projectId,
-<<<<<<< HEAD
   walletConnectParameters,
 }: SubWalletOptions): Wallet => {
-  const isSubWalletInjected = Boolean(getSubWalletInjectedProvider());
-=======
-  walletConnectOptions,
-}: SubWalletOptions): Wallet => {
   const isSubWalletInjected = hasInjectedProvider({ namespace: 'SubWallet' });
->>>>>>> 11b0d64f
   const shouldUseWalletConnect = !isSubWalletInjected;
 
   const getUriMobile = (uri: string) => {
@@ -125,7 +108,6 @@
       ios: 'https://apps.apple.com/us/app/subwallet-polkadot-wallet/id1633050285',
       qrCode: 'https://www.subwallet.app/download',
     },
-<<<<<<< HEAD
     mobile: mobileConnector,
     qrCode: qrConnector,
     extension: extensionConnector,
@@ -134,97 +116,6 @@
           projectId,
           walletConnectParameters,
         })
-      : getInjectedConnector({
-          target: getSubWalletInjectedProvider(),
-        }),
-=======
-    createConnector: () => {
-      const connector = shouldUseWalletConnect
-        ? getWalletConnectConnector({
-            projectId,
-            chains,
-            options: walletConnectOptions,
-          })
-        : getInjectedConnector({ chains, namespace: 'SubWallet' });
-
-      const getUriMobile = async () => {
-        const uri = await getWalletConnectUri(connector);
-
-        return `subwallet://wc?uri=${encodeURIComponent(uri)}`;
-      };
-
-      const getUriQR = async () => {
-        return await getWalletConnectUri(connector);
-      };
-
-      const mobileConnector = {
-        getUri: shouldUseWalletConnect ? getUriMobile : undefined,
-      };
-
-      let qrConnector = undefined;
-
-      if (shouldUseWalletConnect) {
-        qrConnector = {
-          getUri: getUriQR,
-          instructions: {
-            learnMoreUrl: 'https://www.subwallet.app/',
-            steps: [
-              {
-                description:
-                  'wallet_connectors.subwallet.qr_code.step1.description',
-                step: 'install' as InstructionStepName,
-                title: 'wallet_connectors.subwallet.qr_code.step1.title',
-              },
-              {
-                description:
-                  'wallet_connectors.subwallet.qr_code.step2.description',
-                step: 'create' as InstructionStepName,
-                title: 'wallet_connectors.subwallet.qr_code.step2.title',
-              },
-              {
-                description:
-                  'wallet_connectors.subwallet.qr_code.step3.description',
-                step: 'scan' as InstructionStepName,
-                title: 'wallet_connectors.subwallet.qr_code.step3.title',
-              },
-            ],
-          },
-        };
-      }
-
-      const extensionConnector = {
-        instructions: {
-          learnMoreUrl: 'https://www.subwallet.app/',
-          steps: [
-            {
-              description:
-                'wallet_connectors.subwallet.extension.step1.description',
-              step: 'install' as InstructionStepName,
-              title: 'wallet_connectors.subwallet.extension.step1.title',
-            },
-            {
-              description:
-                'wallet_connectors.subwallet.extension.step2.description',
-              step: 'create' as InstructionStepName,
-              title: 'wallet_connectors.subwallet.extension.step2.title',
-            },
-            {
-              description:
-                'wallet_connectors.subwallet.extension.step3.description',
-              step: 'refresh' as InstructionStepName,
-              title: 'wallet_connectors.subwallet.extension.step3.title',
-            },
-          ],
-        },
-      };
-
-      return {
-        connector,
-        mobile: mobileConnector,
-        qrCode: qrConnector,
-        extension: extensionConnector,
-      };
-    },
->>>>>>> 11b0d64f
+      : getInjectedConnector({ namespace: 'SubWallet' }),
   };
 };