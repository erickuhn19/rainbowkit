--- conflicted
+++ resolved
@@ -1,6 +1,8 @@
-<<<<<<< HEAD
 import { Wallet } from '../../Wallet';
-import { getInjectedConnector } from '../../getInjectedConnector';
+import {
+  getInjectedConnector,
+  hasInjectedProvider,
+} from '../../getInjectedConnector';
 
 export const desigWallet = (): Wallet => {
   return {
@@ -8,8 +10,7 @@
     name: 'Desig Wallet',
     iconUrl: async () => (await import('./desigWallet.svg')).default,
     iconBackground: '#ffffff',
-    installed:
-      typeof window !== 'undefined' && !!(window as any)?.desig?.ethereum,
+    installed: hasInjectedProvider({ namespace: 'desig.ethereum' }),
     downloadUrls: {
       android: 'https://play.google.com/store/apps/details?id=io.desig.app',
       ios: 'https://apps.apple.com/app/desig-wallet/id6450106028',
@@ -41,74 +42,7 @@
       },
     },
     createConnector: getInjectedConnector({
-      target:
-        typeof window !== 'undefined'
-          ? (window as any).desig?.ethereum
-          : undefined,
+      namespace: 'desig.ethereum',
     }),
   };
-};
-=======
-import { Chain } from '../../../components/RainbowKitProvider/RainbowKitChainContext';
-import { Wallet } from '../../Wallet';
-import {
-  getInjectedConnector,
-  hasInjectedProvider,
-} from '../../getInjectedConnector';
-
-export interface DesigWalletOptions {
-  chains: Chain[];
-}
-
-export const desigWallet = ({ chains }: DesigWalletOptions): Wallet => ({
-  id: 'desig',
-  name: 'Desig Wallet',
-  iconUrl: async () => (await import('./desigWallet.svg')).default,
-  iconBackground: '#ffffff',
-  installed: hasInjectedProvider({ namespace: 'desig.ethereum' }),
-  downloadUrls: {
-    android: 'https://play.google.com/store/apps/details?id=io.desig.app',
-    ios: 'https://apps.apple.com/app/desig-wallet/id6450106028',
-    qrCode: 'https://desig.io',
-    mobile: 'https://desig.io',
-    browserExtension:
-      'https://chrome.google.com/webstore/detail/desig-wallet/panpgppehdchfphcigocleabcmcgfoca',
-  },
-
-  createConnector: () => {
-    const connector = getInjectedConnector({
-      chains,
-      namespace: 'desig.ethereum',
-    });
-
-    return {
-      connector,
-      extension: {
-        instructions: {
-          steps: [
-            {
-              description:
-                'wallet_connectors.desig.extension.step1.description',
-              step: 'install',
-              title: 'wallet_connectors.desig.extension.step1.title',
-            },
-            {
-              description:
-                'wallet_connectors.desig.extension.step2.description',
-              step: 'create',
-              title: 'wallet_connectors.desig.extension.step2.title',
-            },
-            {
-              description:
-                'wallet_connectors.desig.extension.step3.description',
-              step: 'refresh',
-              title: 'wallet_connectors.desig.extension.step3.title',
-            },
-          ],
-          learnMoreUrl: 'https://desig.io',
-        },
-      },
-    };
-  },
-});
->>>>>>> 11b0d64f
+};