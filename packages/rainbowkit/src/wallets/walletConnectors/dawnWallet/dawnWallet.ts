<<<<<<< HEAD
import { isIOS } from '../../../utils/isMobile';
import { Wallet } from '../../Wallet';
import { getDefaultInjectedConnector } from '../../getInjectedConnector';

export const dawnWallet = (): Wallet => ({
=======
import { Chain } from '../../../components/RainbowKitProvider/RainbowKitChainContext';
import { isIOS } from '../../../utils/isMobile';
import { Wallet } from '../../Wallet';
import {
  getInjectedConnector,
  hasInjectedProvider,
} from '../../getInjectedConnector';

export interface DawnWalletOptions {
  chains: Chain[];
}

export const dawnWallet = ({ chains }: DawnWalletOptions): Wallet => ({
>>>>>>> 11b0d64f
  id: 'dawn',
  name: 'Dawn',
  iconUrl: async () => (await import('./dawnWallet.svg')).default,
  iconBackground: '#000000',
  installed: hasInjectedProvider({ flag: 'isDawn' }),
  hidden: () => !isIOS(),
  downloadUrls: {
    ios: 'https://apps.apple.com/us/app/dawn-ethereum-wallet/id1673143782',
    mobile: 'https://dawnwallet.xyz',
  },
<<<<<<< HEAD
  createConnector: getDefaultInjectedConnector(),
=======
  createConnector: () => ({
    connector: getInjectedConnector({ chains, flag: 'isDawn' }),
  }),
>>>>>>> 11b0d64f
});<|MERGE_RESOLUTION|>--- conflicted
+++ resolved
@@ -1,11 +1,3 @@
-<<<<<<< HEAD
-import { isIOS } from '../../../utils/isMobile';
-import { Wallet } from '../../Wallet';
-import { getDefaultInjectedConnector } from '../../getInjectedConnector';
-
-export const dawnWallet = (): Wallet => ({
-=======
-import { Chain } from '../../../components/RainbowKitProvider/RainbowKitChainContext';
 import { isIOS } from '../../../utils/isMobile';
 import { Wallet } from '../../Wallet';
 import {
@@ -13,12 +5,7 @@
   hasInjectedProvider,
 } from '../../getInjectedConnector';
 
-export interface DawnWalletOptions {
-  chains: Chain[];
-}
-
-export const dawnWallet = ({ chains }: DawnWalletOptions): Wallet => ({
->>>>>>> 11b0d64f
+export const dawnWallet = (): Wallet => ({
   id: 'dawn',
   name: 'Dawn',
   iconUrl: async () => (await import('./dawnWallet.svg')).default,
@@ -29,11 +16,5 @@
     ios: 'https://apps.apple.com/us/app/dawn-ethereum-wallet/id1673143782',
     mobile: 'https://dawnwallet.xyz',
   },
-<<<<<<< HEAD
-  createConnector: getDefaultInjectedConnector(),
-=======
-  createConnector: () => ({
-    connector: getInjectedConnector({ chains, flag: 'isDawn' }),
-  }),
->>>>>>> 11b0d64f
+  createConnector: getInjectedConnector({ flag: 'isDawn' }),
 });