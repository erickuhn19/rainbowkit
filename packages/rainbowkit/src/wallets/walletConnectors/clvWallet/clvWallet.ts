--- conflicted
+++ resolved
@@ -1,20 +1,9 @@
-<<<<<<< HEAD
 import { RainbowKitWalletConnectParameters, Wallet } from '../../Wallet';
-import { getInjectedConnector } from '../../getInjectedConnector';
-import { getWalletConnectConnector } from '../../getWalletConnectConnector';
-=======
-import { Chain } from '../../../components/RainbowKitProvider/RainbowKitChainContext';
-import { getWalletConnectUri } from '../../../utils/getWalletConnectUri';
-import { Wallet } from '../../Wallet';
 import {
   getInjectedConnector,
   hasInjectedProvider,
 } from '../../getInjectedConnector';
-import {
-  WalletConnectConnectorOptions,
-  getWalletConnectConnector,
-} from '../../getWalletConnectConnector';
->>>>>>> 11b0d64f
+import { getWalletConnectConnector } from '../../getWalletConnectConnector';
 
 export interface CLVWalletOptions {
   projectId: string;
@@ -42,7 +31,6 @@
       mobile: 'https://apps.apple.com/app/clover-wallet/id1570072858',
       qrCode: 'https://clv.org/',
     },
-<<<<<<< HEAD
     extension: {
       instructions: {
         learnMoreUrl: 'https://clv.org/',
@@ -71,25 +59,6 @@
     qrCode: shouldUseWalletConnect
       ? {
           getUri: (uri: string) => uri,
-=======
-    createConnector: () => {
-      const connector = shouldUseWalletConnect
-        ? getWalletConnectConnector({
-            chains,
-            options: walletConnectOptions,
-            projectId,
-          })
-        : getInjectedConnector({ chains, namespace: 'clover' });
-
-      const getUri = async () => {
-        const uri = await getWalletConnectUri(connector);
-        return uri;
-      };
-
-      return {
-        connector,
-        extension: {
->>>>>>> 11b0d64f
           instructions: {
             learnMoreUrl: 'https://clv.org/',
             steps: [
@@ -117,8 +86,6 @@
           projectId,
           walletConnectParameters,
         })
-      : getInjectedConnector({
-          target: provider,
-        }),
+      : getInjectedConnector({ namespace: 'clover' }),
   };
 };