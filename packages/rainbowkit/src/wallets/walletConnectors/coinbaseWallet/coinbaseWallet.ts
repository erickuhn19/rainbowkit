import { createConnector } from 'wagmi';
import { coinbaseWallet as coinbaseWagmiWallet } from 'wagmi/connectors';
import { isIOS } from '../../../utils/isMobile';
import { Wallet, WalletDetailsParams } from '../../Wallet';
import { hasInjectedProvider } from '../../getInjectedConnector';

export interface CoinbaseWalletOptions {
  appName: string;
<<<<<<< HEAD
}

export const coinbaseWallet = ({ appName }: CoinbaseWalletOptions): Wallet => {
  const isCoinbaseWalletInjected = hasInjectedProvider('isCoinbaseWallet');
=======
  appIcon?: string;
  chains: Chain[];
}

export const coinbaseWallet = ({
  appName,
  appIcon,
  chains,
}: CoinbaseWalletOptions): Wallet => {
  const isCoinbaseWalletInjected = hasInjectedProvider({
    flag: 'isCoinbaseWallet',
  });
>>>>>>> 11b0d64f

  const getUri = (uri: string) => uri;
  const ios = isIOS();

  return {
    id: 'coinbase',
    name: 'Coinbase Wallet',
    shortName: 'Coinbase',
    rdns: 'com.coinbase.wallet',
    iconUrl: async () => (await import('./coinbaseWallet.svg')).default,
    iconAccent: '#2c5ff6',
    iconBackground: '#2c5ff6',
    // Note that we never resolve `installed` to `false` because the
    // Coinbase Wallet SDK falls back to other connection methods if
    // the injected connector isn't available
    installed: isCoinbaseWalletInjected || undefined,
    downloadUrls: {
      android: 'https://play.google.com/store/apps/details?id=org.toshi',
      ios: 'https://apps.apple.com/us/app/coinbase-wallet-store-crypto/id1278383455',
      mobile: 'https://coinbase.com/wallet/downloads',
      qrCode: 'https://coinbase-wallet.onelink.me/q5Sx/fdb9b250',
      chrome:
        'https://chrome.google.com/webstore/detail/coinbase-wallet-extension/hnfanknocfeofbddgcijnmhnfnkdnaad',
      browserExtension: 'https://coinbase.com/wallet',
    },
<<<<<<< HEAD
    ...(ios
      ? {}
      : {
          qrCode: {
            getUri,
            instructions: {
              learnMoreUrl:
                'https://coinbase.com/wallet/articles/getting-started-mobile',
              steps: [
                {
                  description:
                    'wallet_connectors.coinbase.qr_code.step1.description',
                  step: 'install',
                  title: 'wallet_connectors.coinbase.qr_code.step1.title',
=======
    createConnector: () => {
      const ios = isIOS();

      const connector = new CoinbaseWalletConnector({
        chains,
        options: {
          appName,
          appLogoUrl: appIcon,
          headlessMode: true,
        },
      });

      const getUri = async () => (await connector.getProvider()).qrUrl;

      return {
        connector,
        ...(ios
          ? {}
          : {
              qrCode: {
                getUri,
                instructions: {
                  learnMoreUrl:
                    'https://coinbase.com/wallet/articles/getting-started-mobile',
                  steps: [
                    {
                      description:
                        'wallet_connectors.coinbase.qr_code.step1.description',
                      step: 'install',
                      title: 'wallet_connectors.coinbase.qr_code.step1.title',
                    },
                    {
                      description:
                        'wallet_connectors.coinbase.qr_code.step2.description',
                      step: 'create',
                      title: 'wallet_connectors.coinbase.qr_code.step2.title',
                    },
                    {
                      description:
                        'wallet_connectors.coinbase.qr_code.step3.description',
                      step: 'scan',
                      title: 'wallet_connectors.coinbase.qr_code.step3.title',
                    },
                  ],
>>>>>>> 11b0d64f
                },
                {
                  description:
                    'wallet_connectors.coinbase.qr_code.step2.description',
                  step: 'create',
                  title: 'wallet_connectors.coinbase.qr_code.step2.title',
                },
                {
                  description:
                    'wallet_connectors.coinbase.qr_code.step3.description',
                  step: 'scan',
                  title: 'wallet_connectors.coinbase.qr_code.step3.title',
                },
              ],
            },
          },
          extension: {
            instructions: {
              learnMoreUrl:
                'https://coinbase.com/wallet/articles/getting-started-extension',
              steps: [
                {
                  description:
                    'wallet_connectors.coinbase.extension.step1.description',
                  step: 'install',
                  title: 'wallet_connectors.coinbase.extension.step1.title',
                },
                {
                  description:
                    'wallet_connectors.coinbase.extension.step2.description',
                  step: 'create',
                  title: 'wallet_connectors.coinbase.extension.step2.title',
                },
                {
                  description:
                    'wallet_connectors.coinbase.extension.step3.description',
                  step: 'refresh',
                  title: 'wallet_connectors.coinbase.extension.step3.title',
                },
              ],
            },
          },
        }),
    createConnector: (walletDetails: WalletDetailsParams) =>
      createConnector((config) => ({
        ...coinbaseWagmiWallet({ appName, headlessMode: true })(config),
        ...walletDetails,
      })),
  };
};<|MERGE_RESOLUTION|>--- conflicted
+++ resolved
@@ -6,25 +6,16 @@
 
 export interface CoinbaseWalletOptions {
   appName: string;
-<<<<<<< HEAD
-}
-
-export const coinbaseWallet = ({ appName }: CoinbaseWalletOptions): Wallet => {
-  const isCoinbaseWalletInjected = hasInjectedProvider('isCoinbaseWallet');
-=======
   appIcon?: string;
-  chains: Chain[];
 }
 
 export const coinbaseWallet = ({
   appName,
   appIcon,
-  chains,
 }: CoinbaseWalletOptions): Wallet => {
   const isCoinbaseWalletInjected = hasInjectedProvider({
     flag: 'isCoinbaseWallet',
   });
->>>>>>> 11b0d64f
 
   const getUri = (uri: string) => uri;
   const ios = isIOS();
@@ -50,7 +41,6 @@
         'https://chrome.google.com/webstore/detail/coinbase-wallet-extension/hnfanknocfeofbddgcijnmhnfnkdnaad',
       browserExtension: 'https://coinbase.com/wallet',
     },
-<<<<<<< HEAD
     ...(ios
       ? {}
       : {
@@ -65,52 +55,6 @@
                     'wallet_connectors.coinbase.qr_code.step1.description',
                   step: 'install',
                   title: 'wallet_connectors.coinbase.qr_code.step1.title',
-=======
-    createConnector: () => {
-      const ios = isIOS();
-
-      const connector = new CoinbaseWalletConnector({
-        chains,
-        options: {
-          appName,
-          appLogoUrl: appIcon,
-          headlessMode: true,
-        },
-      });
-
-      const getUri = async () => (await connector.getProvider()).qrUrl;
-
-      return {
-        connector,
-        ...(ios
-          ? {}
-          : {
-              qrCode: {
-                getUri,
-                instructions: {
-                  learnMoreUrl:
-                    'https://coinbase.com/wallet/articles/getting-started-mobile',
-                  steps: [
-                    {
-                      description:
-                        'wallet_connectors.coinbase.qr_code.step1.description',
-                      step: 'install',
-                      title: 'wallet_connectors.coinbase.qr_code.step1.title',
-                    },
-                    {
-                      description:
-                        'wallet_connectors.coinbase.qr_code.step2.description',
-                      step: 'create',
-                      title: 'wallet_connectors.coinbase.qr_code.step2.title',
-                    },
-                    {
-                      description:
-                        'wallet_connectors.coinbase.qr_code.step3.description',
-                      step: 'scan',
-                      title: 'wallet_connectors.coinbase.qr_code.step3.title',
-                    },
-                  ],
->>>>>>> 11b0d64f
                 },
                 {
                   description:
@@ -156,7 +100,11 @@
         }),
     createConnector: (walletDetails: WalletDetailsParams) =>
       createConnector((config) => ({
-        ...coinbaseWagmiWallet({ appName, headlessMode: true })(config),
+        ...coinbaseWagmiWallet({
+          appName,
+          appLogoUrl: appIcon,
+          headlessMode: true,
+        })(config),
         ...walletDetails,
       })),
   };
