--- conflicted
+++ resolved
@@ -1,7 +1,7 @@
-import { CreateConnectorFn } from 'wagmi';
-import { isHexString } from '../utils/colors';
-import { omitUndefinedValues } from '../utils/omitUndefinedValues';
-import { Wallet, WalletList, WalletOptionsParams } from './Wallet';
+import { CreateConnectorFn } from "wagmi";
+import { isHexString } from "../utils/colors";
+import { omitUndefinedValues } from "../utils/omitUndefinedValues";
+import { Wallet, WalletList, WalletOptionsParams } from "./Wallet";
 
 interface WalletListItem extends Wallet {
   index: number;
@@ -9,9 +9,34 @@
   groupName: string;
 }
 
-<<<<<<< HEAD
-export const connectorsForWallets = (
-  walletList: WalletList,
+/*
+  Assemble a list of low-level connectors for use with the
+  `WalletButton` and `RainbowButton` components in custom implementations.
+*/
+export function connectorsForWallets(
+  wallets: Wallet[] | WalletList
+): CreateConnectorFn[];
+
+/*
+  Overload implementation for `connectorsForWallets`.
+  1. Returns a `connectors` function that will then return a Connectors array
+  2. Returns a prepared Connectors array stuffed with dummy WalletList data
+*/
+export function connectorsForWallets(walletList: any) {
+  if ("groupName" in walletList[0]) {
+    return _connectorsForWallets(walletList);
+  } else {
+    return _connectorsForWallets([
+      {
+        groupName: "",
+        wallets: walletList as Wallet[],
+      },
+    ]);
+  }
+}
+
+export const _connectorsForWallets = (
+  walletList: WalletList
 ): CreateConnectorFn[] => {
   let index = -1;
 
@@ -34,85 +59,9 @@
       // guard against non-hex values for `iconAccent`
       if (wallet?.iconAccent && !isHexString(wallet?.iconAccent)) {
         throw new Error(
-          `Property \`iconAccent\` is not a hex value for wallet: ${wallet.name}`,
+          `Property \`iconAccent\` is not a hex value for wallet: ${wallet.name}`
         );
       }
-=======
-/*
-  Build your own list of wallets for the RainbowKit modal
-  with their necessary connectors. This way you have full
-  control over which wallets to display, and in which order.
-  Returns a `connectors` fn to pass directly to Wagmi's `createConfig`. 
-*/
-export function connectorsForWallets(walletList: WalletList): () => Connector[];
-
-/*
-  Assemble a list of low-level connectors for use with the
-  `WalletButton` and `RainbowButton` components in custom implementations.
-*/
-export function connectorsForWallets(wallets: Wallet[]): Connector[];
-
-/*
-  Overload implementation for `connectorsForWallets`.
-  1. Returns a `connectors` function that will then return a Connectors array
-  2. Returns a prepared Connectors array stuffed with dummy WalletList data
-*/
-export function connectorsForWallets(walletList: any): any {
-  if ('groupName' in walletList[0]) {
-    return _connectorsForWallets(walletList);
-  } else {
-    return _connectorsForWallets([
-      {
-        groupName: '',
-        wallets: walletList as Wallet[],
-      },
-    ])();
-  }
-}
-
-const _connectorsForWallets = (walletList: WalletList): (() => Connector[]) => {
-  return () => {
-    let index = -1;
-
-    const connectors: Connector[] = [];
-    const visibleWallets: WalletListItem[] = [];
-    const potentiallyHiddenWallets: WalletListItem[] = [];
-    const walletInstances: WalletInstance[] = [];
-
-    // First collect all list items in the correct order, but keep
-    // track of which ones have a `hidden` function so we can
-    // evaluate them after all the visible wallet instances have
-    // been created. This is because the potentially hidden wallets
-    // need access to the list of resolved wallet instances so that
-    // they can decide whether or not they should be hidden,
-    // e.g. the "Injected Wallet" option hides itself if another
-    // injected wallet is available.
-    walletList.forEach(({ groupName, wallets }, groupIndex) => {
-      wallets.forEach((wallet) => {
-        index++;
-
-        // guard against non-hex values for `iconAccent`
-        if (wallet?.iconAccent && !isHexString(wallet?.iconAccent)) {
-          throw new Error(
-            `Property \`iconAccent\` is not a hex value for wallet: ${wallet.name}`,
-          );
-        }
-
-        const walletListItem = {
-          ...wallet,
-          groupIndex,
-          groupName,
-          index,
-        };
-
-        if (typeof wallet.hidden === 'function') {
-          potentiallyHiddenWallets.push(walletListItem);
-        } else {
-          visibleWallets.push(walletListItem);
-        }
-      });
-    });
->>>>>>> dd122dcf
 
       const walletListItem = {
         ...wallet,
@@ -121,7 +70,7 @@
         index,
       };
 
-      if (typeof wallet.hidden === 'function') {
+      if (typeof wallet.hidden === "function") {
         potentiallyHiddenWallets.push(walletListItem);
       } else {
         visibleWallets.push(walletListItem);
@@ -138,7 +87,7 @@
 
   walletListItems.forEach(
     ({ createConnector, groupIndex, groupName, hidden, ...walletMeta }) => {
-      if (typeof hidden === 'function') {
+      if (typeof hidden === "function") {
         // Run the function to check if the wallet needs to be hidden
         const isHidden = hidden();
 
@@ -151,9 +100,9 @@
       const params = (
         // For now we should only use these as the additional parameters
         additionalParams?: Pick<
-          WalletOptionsParams['rkDetails'],
-          'showQrModal' | 'isWalletConnectModalConnector'
-        >,
+          WalletOptionsParams["rkDetails"],
+          "showQrModal" | "isWalletConnectModalConnector"
+        >
       ) => {
         return {
           rkDetails: omitUndefinedValues({
@@ -166,20 +115,20 @@
         };
       };
 
-      const isWalletConnectConnector = walletMeta.id === 'walletConnect';
+      const isWalletConnectConnector = walletMeta.id === "walletConnect";
 
       if (isWalletConnectConnector) {
         connectors.push(
           createConnector(
-            params({ showQrModal: true, isWalletConnectModalConnector: true }),
-          ),
+            params({ showQrModal: true, isWalletConnectModalConnector: true })
+          )
         );
       }
 
       const connector = createConnector(params());
 
       connectors.push(connector);
-    },
+    }
   );
 
   return connectors;
