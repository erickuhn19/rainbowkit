--- conflicted
+++ resolved
@@ -96,13 +96,6 @@
     if (showBalance) {
       return normalizeResponsiveValue(showBalance)[
         isMobile() ? 'smallScreen' : 'largeScreen'
-<<<<<<< HEAD
-      ]
-    : true;
-  const { data: balanceData } = useRealtimeBalance(
-    shouldShowBalance ? address : undefined,
-  );
-=======
       ];
     }
 
@@ -111,10 +104,10 @@
 
   const shouldShowBalance = computeShouldShowBalance();
 
-  const { data: balanceData } = useBalance({
-    address: shouldShowBalance ? address : undefined,
-  });
->>>>>>> 71f37dab
+  const { data: balanceData } = useRealtimeBalance(
+    shouldShowBalance ? address : undefined,
+  );
+
   const displayBalance = balanceData
     ? `${abbreviateETHBalance(parseFloat(balanceData.formatted))} ${
         balanceData.symbol
