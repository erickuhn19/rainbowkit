import React, { ReactNode, useContext } from 'react';
<<<<<<< HEAD
import { useAccount, useNetwork } from 'wagmi';
=======
import { useAccount, useBalance, useConfig } from 'wagmi';
>>>>>>> e3434294
import { normalizeResponsiveValue } from '../../css/sprinkles.css';
import { useIsMounted } from '../../hooks/useIsMounted';
import { useMainnetEnsAvatar } from '../../hooks/useMainnetEnsAvatar';
import { useMainnetEnsName } from '../../hooks/useMainnetEnsName';
import { useRealtimeBalance } from '../../hooks/useRealtimeBalance';
import { useRecentTransactions } from '../../transactions/useRecentTransactions';
import { isMobile } from '../../utils/isMobile';
import { useAsyncImage } from '../AsyncImage/useAsyncImage';
import {
  AuthenticationStatus,
  useAuthenticationStatus,
} from '../RainbowKitProvider/AuthenticationContext';
import {
  useAccountModal,
  useChainModal,
  useConnectModal,
  useModalState,
} from '../RainbowKitProvider/ModalContext';
import { useRainbowKitChainsById } from '../RainbowKitProvider/RainbowKitChainContext';
import { useShowBalance } from '../RainbowKitProvider/ShowBalanceContext';
import { ShowRecentTransactionsContext } from '../RainbowKitProvider/ShowRecentTransactionsContext';
import { abbreviateETHBalance } from './abbreviateETHBalance';
import { formatAddress } from './formatAddress';
import { formatENS } from './formatENS';

const noop = () => {};

export interface ConnectButtonRendererProps {
  children: (renderProps: {
    account?: {
      address: string;
      balanceDecimals?: number;
      balanceFormatted?: string;
      balanceSymbol?: string;
      displayBalance?: string;
      displayName: string;
      ensAvatar?: string;
      ensName?: string;
      hasPendingTransactions: boolean;
    };
    chain?: {
      hasIcon: boolean;
      iconUrl?: string;
      iconBackground?: string;
      id: number;
      name?: string;
      unsupported?: boolean;
    };
    mounted: boolean;
    authenticationStatus?: AuthenticationStatus;
    openAccountModal: () => void;
    openChainModal: () => void;
    openConnectModal: () => void;
    accountModalOpen: boolean;
    chainModalOpen: boolean;
    connectModalOpen: boolean;
  }) => ReactNode;
}

export function ConnectButtonRenderer({
  children,
}: ConnectButtonRendererProps) {
  const isMounted = useIsMounted();
  const { address } = useAccount();
  const ensName = useMainnetEnsName(address);
  const ensAvatar = useMainnetEnsAvatar(ensName);

  const { chainId } = useAccount();
  const { chains: wagmiChains } = useConfig();
  const isCurrentChainSupported = wagmiChains.some(
    (chain) => chain.id === chainId,
  );

  const rainbowkitChainsById = useRainbowKitChainsById();
  const authenticationStatus = useAuthenticationStatus() ?? undefined;
  const rainbowKitChain = chainId ? rainbowkitChainsById[chainId] : undefined;
  const chainName = rainbowKitChain?.name ?? undefined;
  const chainIconUrl = rainbowKitChain?.iconUrl ?? undefined;
  const chainIconBackground = rainbowKitChain?.iconBackground ?? undefined;
  const resolvedChainIconUrl = useAsyncImage(chainIconUrl);

  const showRecentTransactions = useContext(ShowRecentTransactionsContext);
  const hasPendingTransactions =
    useRecentTransactions().some(({ status }) => status === 'pending') &&
    showRecentTransactions;

  const { showBalance } = useShowBalance();
  const shouldShowBalance = showBalance
    ? normalizeResponsiveValue(showBalance)[
        isMobile() ? 'smallScreen' : 'largeScreen'
      ]
<<<<<<< HEAD
    : false;
  const balanceData = useRealtimeBalance({
=======
    : true;
  const { data: balanceData } = useBalance({
>>>>>>> e3434294
    address: shouldShowBalance ? address : undefined,
  });
  const displayBalance = balanceData
    ? `${abbreviateETHBalance(parseFloat(balanceData.formatted))} ${
        balanceData.symbol
      }`
    : undefined;

  const { openConnectModal } = useConnectModal();
  const { openChainModal } = useChainModal();
  const { openAccountModal } = useAccountModal();
  const { accountModalOpen, chainModalOpen, connectModalOpen } =
    useModalState();

  return (
    <>
      {children({
        account: address
          ? {
              address,
              balanceDecimals: balanceData?.decimals,
              balanceFormatted: balanceData?.formatted,
              balanceSymbol: balanceData?.symbol,
              displayBalance,
              displayName: ensName
                ? formatENS(ensName)
                : formatAddress(address),
              ensAvatar: ensAvatar ?? undefined,
              ensName: ensName ?? undefined,
              hasPendingTransactions,
            }
          : undefined,
        accountModalOpen,
        authenticationStatus,
        chain: chainId
          ? {
              hasIcon: Boolean(chainIconUrl),
              iconBackground: chainIconBackground,
              iconUrl: resolvedChainIconUrl,
              id: chainId,
              name: chainName,
              unsupported: !isCurrentChainSupported,
            }
          : undefined,
        chainModalOpen,
        connectModalOpen,
        mounted: isMounted(),
        openAccountModal: openAccountModal ?? noop,
        openChainModal: openChainModal ?? noop,
        openConnectModal: openConnectModal ?? noop,
      })}
    </>
  );
}

ConnectButtonRenderer.displayName = 'ConnectButton.Custom';<|MERGE_RESOLUTION|>--- conflicted
+++ resolved
@@ -1,9 +1,5 @@
 import React, { ReactNode, useContext } from 'react';
-<<<<<<< HEAD
-import { useAccount, useNetwork } from 'wagmi';
-=======
-import { useAccount, useBalance, useConfig } from 'wagmi';
->>>>>>> e3434294
+import { useAccount, useConfig } from 'wagmi';
 import { normalizeResponsiveValue } from '../../css/sprinkles.css';
 import { useIsMounted } from '../../hooks/useIsMounted';
 import { useMainnetEnsAvatar } from '../../hooks/useMainnetEnsAvatar';
@@ -95,15 +91,10 @@
     ? normalizeResponsiveValue(showBalance)[
         isMobile() ? 'smallScreen' : 'largeScreen'
       ]
-<<<<<<< HEAD
-    : false;
-  const balanceData = useRealtimeBalance({
-=======
     : true;
-  const { data: balanceData } = useBalance({
->>>>>>> e3434294
-    address: shouldShowBalance ? address : undefined,
-  });
+  const { data: balanceData } = useRealtimeBalance(
+    shouldShowBalance ? address : undefined,
+  );
   const displayBalance = balanceData
     ? `${abbreviateETHBalance(parseFloat(balanceData.formatted))} ${
         balanceData.symbol
