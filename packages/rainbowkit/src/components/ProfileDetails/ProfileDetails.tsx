--- conflicted
+++ resolved
@@ -1,12 +1,8 @@
 import React, { useCallback, useContext, useEffect, useState } from 'react';
-<<<<<<< HEAD
-import { useAccount, useEnsAvatar, useEnsName } from 'wagmi';
-import { useRealtimeBalance } from '../../hooks/useRealtimeBalance';
-=======
 import { GetEnsNameReturnType } from 'viem';
 import { GetEnsAvatarReturnType } from 'viem/actions';
-import { useAccount, useBalance } from 'wagmi';
->>>>>>> e3434294
+import { useAccount } from 'wagmi';
+import { useRealtimeBalance } from '../../hooks/useRealtimeBalance';
 import { isMobile } from '../../utils/isMobile';
 import { Avatar } from '../Avatar/Avatar';
 import { Box } from '../Box/Box';
@@ -40,9 +36,7 @@
 }: ProfileDetailsProps) {
   const showRecentTransactions = useContext(ShowRecentTransactionsContext);
 
-  const balanceData = useRealtimeBalance({
-    address,
-  });
+  const { data: balanceData } = useRealtimeBalance(address);
 
   const [copiedAddress, setCopiedAddress] = useState(false);
   const copyAddressAction = useCallback(() => {
