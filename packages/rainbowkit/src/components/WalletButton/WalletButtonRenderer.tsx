import React, {
  ReactNode,
  useContext,
  useEffect,
  useMemo,
  useState,
} from 'react';
import { useAccount, useAccountEffect } from 'wagmi';
import { useConnectionStatus } from '../../hooks/useConnectionStatus';
import { useIsMounted } from '../../hooks/useIsMounted';
import { isMobile } from '../../utils/isMobile';
import {
  addLatestWalletId,
  clearLatestWalletId,
  getLatestWalletId,
} from '../../wallets/latestWalletId';
import {
  WalletConnector,
  useWalletConnectors,
} from '../../wallets/useWalletConnectors';
import {
  useConnectModal,
  useModalState,
} from '../RainbowKitProvider/ModalContext';
import { WalletButtonContext } from '../RainbowKitProvider/WalletButtonContext';

export interface WalletButtonRendererProps {
  wallet?: string;
  children: (renderProps: {
    error: boolean;
    loading: boolean;
    connected: boolean;
    ready: boolean;
    mounted: boolean;
    connector: WalletConnector;
    connect: () => void;
  }) => ReactNode;
}

export function WalletButtonRenderer({
  // Wallet is the same as `connector.id` which is injected into
  // wagmi connectors
  wallet = 'rainbow',
  children,
}: WalletButtonRendererProps) {
  const isMounted = useIsMounted();
  const { openConnectModal } = useConnectModal();
  const { connectModalOpen } = useModalState();
  const { connector, setConnector } = useContext(WalletButtonContext);
  const [firstConnector] = useWalletConnectors()
    .filter((wallet) => wallet.isRainbowKitConnector)
    // rainbowkit / wagmi connectors can uppercase some letters on the `id` field.
    // Id for metamask is `metaMask`, so instead we will make sure it's has lowercase comparison
    .filter((_wallet) => _wallet.id.toLowerCase() === wallet.toLowerCase())
    .sort((a, b) => a.groupIndex - b.groupIndex);

  if (!firstConnector) {
    throw new Error('Connector not found');
  }

  const connectionStatus = useConnectionStatus();

  const [loading, setLoading] = useState(false);
  const [isError, setIsError] = useState(false);

  const mobile = isMobile();

  // If modal is closed we want to setConnector to null
  // to avoid "connecting to wallet..." ui
  useEffect(() => {
    if (!connectModalOpen && connector) setConnector(null);
  }, [connectModalOpen, connector, setConnector]);

<<<<<<< HEAD
  const { isConnected, isConnecting, isDisconnected } = useAccount();

  useAccountEffect({
=======
  const { isConnected, isConnecting } = useAccount({
>>>>>>> bf90b450
    onConnect: () => {
      /*  const lastClickedWalletName = getRecent */
      // If you get error on desktop and thenswitch to mobile view
      // then connect your wallet the error will remain there. We will
      // reset the error in case that happens.
      if (isError) setIsError(false);
    },
    onDisconnect: clearLatestWalletId,
  });

  const isLastWalletIdConnected = useMemo(() => {
    const lastWalletId = getLatestWalletId();

    if (!lastWalletId || !firstConnector?.id) {
      return false;
    }

    // Sometimes localstorage might not be in sync
    // if component doesn't rerender, but for if user
    // is not connected don't show them the green badge
    if (!isConnected) return false;

    return lastWalletId === firstConnector?.id;
  }, [isConnected, firstConnector]);

  const connectWallet = async () => {
    try {
      setLoading(true);
      if (isError) setIsError(false);
      await firstConnector?.connect?.();
    } catch {
      setIsError(true);
    } finally {
      setLoading(false);
    }
  };

  // If anyone uses SIWE then we don't want them to be able to connect
  // if they are in a process of authentication
  const isStatusLoading = connectionStatus === 'loading';
  const ready =
    !isConnecting && !!openConnectModal && firstConnector && !isStatusLoading;

  const isNotSupported = !firstConnector?.installed || !firstConnector?.ready;

  return (
    <>
      {children({
        error: isError,
        loading,
        connected: isLastWalletIdConnected,
        ready,
        mounted: isMounted(),
        connector: firstConnector,
        connect: async () => {
          // Used to track which last wallet user has clicked
          // we can then use this value to show connected green badge
          // for our custom Wallet Button API
          addLatestWalletId(firstConnector?.id || '');

          // If openConnectModal is true and user is on mobile or
          // if user hasn't installed the connector then we prompt them
          // to rainbowkit connect modal
          if (mobile || isNotSupported) {
            openConnectModal?.();
            setConnector(firstConnector);
            return;
          }

          connectWallet();
        },
      })}
    </>
  );
}<|MERGE_RESOLUTION|>--- conflicted
+++ resolved
@@ -71,13 +71,9 @@
     if (!connectModalOpen && connector) setConnector(null);
   }, [connectModalOpen, connector, setConnector]);
 
-<<<<<<< HEAD
-  const { isConnected, isConnecting, isDisconnected } = useAccount();
+  const { isConnected, isConnecting } = useAccount();
 
   useAccountEffect({
-=======
-  const { isConnected, isConnecting } = useAccount({
->>>>>>> bf90b450
     onConnect: () => {
       /*  const lastClickedWalletName = getRecent */
       // If you get error on desktop and thenswitch to mobile view
