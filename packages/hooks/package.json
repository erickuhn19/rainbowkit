{
  "name": "@rainbow-me/kit-hooks",
  "type": "module",
<<<<<<< HEAD
  "version": "0.0.0",
=======
  "version": "0.0.0-wip.3",
>>>>>>> 6b700a74
  "exports": "./dist/index.js",
  "types": "./dist/index.d.ts",
  "scripts": {
    "build": "rollup -c ../../rollup.config.js",
    "build:watch": "rollup -c ../../rollup.config.js -w",
    "prepare": "pnpm build"
  },
  "description": "React hooks for RainbowKit",
  "keywords": [
    "hooks",
    "react",
    "rainbowkit",
    "ethereum",
    "web3"
  ],
  "author": "v1rtl",
  "license": "MIT",
  "dependencies": {
    "@ethersproject/abstract-provider": "^5.4.1",
    "@ethersproject/bignumber": "^5.4.2",
    "@ethersproject/contracts": "^5.4.1",
    "@ethersproject/providers": "^5.4.5",
    "@ethersproject/transactions": "^5.4.0",
    "@rainbow-me/kit-utils": "workspace:^",
    "@web3-react/abstract-connector": "^6.0.7",
    "use-ens": "workspace:^"
  },
  "peerDependencies": {
    "@web3-react/core": ">=6.1"
  },
  "devDependencies": {
    "@web3-react/core": "^6.1.9"
  },
  "files": [
    "dist"
  ],
  "engines": {
    "node": ">=12.4"
  },
  "repository": {
    "type": "git",
    "url": "git+https://github.com/rainbow-me/rainbowkit.git",
    "directory": "packages/hooks"
  }
}<|MERGE_RESOLUTION|>--- conflicted
+++ resolved
@@ -1,11 +1,7 @@
 {
   "name": "@rainbow-me/kit-hooks",
   "type": "module",
-<<<<<<< HEAD
   "version": "0.0.0",
-=======
-  "version": "0.0.0-wip.3",
->>>>>>> 6b700a74
   "exports": "./dist/index.js",
   "types": "./dist/index.d.ts",
   "scripts": {
