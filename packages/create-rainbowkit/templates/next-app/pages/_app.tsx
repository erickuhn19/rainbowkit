--- conflicted
+++ resolved
@@ -1,28 +1,21 @@
 import '../styles/globals.css';
 import '@rainbow-me/rainbowkit/styles.css';
 import type { AppProps } from 'next/app';
-<<<<<<< HEAD
+
+import { QueryClient, QueryClientProvider } from '@tanstack/react-query';
 import { createConfig, http, WagmiProvider } from 'wagmi';
-=======
-
-import { getDefaultWallets, RainbowKitProvider } from '@rainbow-me/rainbowkit';
-import { configureChains, createConfig, WagmiConfig } from 'wagmi';
-import { publicProvider } from 'wagmi/providers/public';
->>>>>>> 47365974
 import {
   arbitrum,
   base,
+  bsc,
   mainnet,
   optimism,
   polygon,
   sepolia,
   zora,
   Chain,
-  bsc,
-  zkSync,
 } from 'wagmi/chains';
-<<<<<<< HEAD
-import { QueryClient, QueryClientProvider } from '@tanstack/react-query';
+import { getDefaultWallets, RainbowKitProvider } from '@rainbow-me/rainbowkit';
 
 const chains: readonly [Chain, ...Chain[]] = [
   mainnet,
@@ -31,23 +24,8 @@
   arbitrum,
   base,
   zora,
-  ...(process.env.NEXT_PUBLIC_ENABLE_TESTNETS === 'true' ? [goerli] : []),
+  ...(process.env.NEXT_PUBLIC_ENABLE_TESTNETS === 'true' ? [sepolia] : []),
 ];
-=======
-
-const { chains, publicClient, webSocketPublicClient } = configureChains(
-  [
-    mainnet,
-    polygon,
-    optimism,
-    arbitrum,
-    base,
-    zora,
-    ...(process.env.NEXT_PUBLIC_ENABLE_TESTNETS === 'true' ? [sepolia] : []),
-  ],
-  [publicProvider()]
-);
->>>>>>> 47365974
 
 const { connectors } = getDefaultWallets({
   appName: 'RainbowKit App',
@@ -65,8 +43,7 @@
     [base.id]: http(),
     [zora.id]: http(),
     [bsc.id]: http(),
-    [zkSync.id]: http(),
-    [goerli.id]: http(),
+    [sepolia.id]: http(),
   },
 });
 
