{
  "name": "@rainbow-me/kit-core",
  "type": "module",
<<<<<<< HEAD
  "version": "0.0.0",
=======
  "version": "0.0.0-wip.2",
>>>>>>> 6b700a74
  "description": "Umbrella package of RainbowKit",
  "exports": "./dist/index.js",
  "types": "./dist/index.d.ts",
  "scripts": {
    "build": "rollup -c ../../rollup.config.js",
    "build:watch": "rollup -c ../../rollup.config.js -w",
    "prepare": "pnpm build"
  },
  "repository": {
    "type": "git",
    "url": "git+https://github.com/rainbow-me/rainbowkit.git",
    "directory": "packages/core"
  },
  "keywords": [],
  "author": "",
  "license": "MIT",
  "bugs": {
    "url": "https://github.com/rainbow-me/rainbowkit/issues"
  },
  "homepage": "https://github.com/rainbow-me/rainbowkit#readme",
  "dependencies": {
    "@ethersproject/providers": "^5.4.5",
    "@ethersproject/units": "^5.4.0",
    "@rainbow-me/kit-hooks": "workspace:^",
    "@rainbow-me/kit-modal": "workspace:^",
    "@rainbow-me/kit-ui": "workspace:^",
    "@rainbow-me/kit-utils": "workspace:^",
    "@web3-react/abstract-connector": "^6.0.7"
  },
  "peerDependencies": {
    "@web3-react/core": ">=6.1"
  },
  "devDependencies": {
    "@web3-react/core": "^6.1.9"
  },
  "files": [
    "dist"
  ],
  "engines": {
    "node": ">=12.4"
  }
}<|MERGE_RESOLUTION|>--- conflicted
+++ resolved
@@ -1,11 +1,7 @@
 {
   "name": "@rainbow-me/kit-core",
   "type": "module",
-<<<<<<< HEAD
   "version": "0.0.0",
-=======
-  "version": "0.0.0-wip.2",
->>>>>>> 6b700a74
   "description": "Umbrella package of RainbowKit",
   "exports": "./dist/index.js",
   "types": "./dist/index.d.ts",
