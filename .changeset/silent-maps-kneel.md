--- conflicted
+++ resolved
@@ -4,11 +4,7 @@
 
 **Breaking:**
 
-<<<<<<< HEAD
 The [wagmi v1](https://wagmi.sh) peer dependency is migrated over to [wagmi v2](https://rc.wagmi.sh/) which has been updated to `2.0.0-rc.3`.
-=======
-The [wagmi v1](https://wagmi.sh) peer dependency is migrated over to [wagmi v2](https://wagmi.sh/) which has been updated to `2.0.0`.
->>>>>>> a428a14e
 
 Follow the steps below to migrate.
 
@@ -23,11 +19,7 @@
 wagmi v2 requires the `viem` peer dependency. Install it with the following command:
 
 ```bash
-<<<<<<< HEAD
 npm i viem@2.x
-=======
-npm i viem
->>>>>>> a428a14e
 ```
 
 **3. Check for breaking changes in `wagmi`**
