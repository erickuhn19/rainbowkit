{
  "name": "with-next-rainbow-button",
  "private": true,
  "version": "0.0.4",
  "scripts": {
    "dev": "next dev",
    "build": "next build",
    "start": "next start",
    "lint": "next lint"
  },
  "dependencies": {
    "@rainbow-me/rainbow-button": "workspace:*",
    "next": "^13.4.19",
    "react": "^18.2.0",
    "react-dom": "^18.2.0",
<<<<<<< HEAD
    "@tanstack/react-query": "5.13.4",
    "viem": "2.0.0-rc.3",
    "wagmi": "2.0.0-rc.2"
=======
    "viem": "~1.19.15",
    "wagmi": "~1.4.12"
>>>>>>> d6881350
  },
  "devDependencies": {
    "@types/node": "^18.18.10",
    "@types/react": "^18.2.37",
    "eslint": "^8.15.0",
    "eslint-config-next": "^13.4.19",
    "typescript": "^5.0.4"
  }
}<|MERGE_RESOLUTION|>--- conflicted
+++ resolved
@@ -13,14 +13,9 @@
     "next": "^13.4.19",
     "react": "^18.2.0",
     "react-dom": "^18.2.0",
-<<<<<<< HEAD
     "@tanstack/react-query": "5.13.4",
     "viem": "2.0.0-rc.3",
     "wagmi": "2.0.0-rc.2"
-=======
-    "viem": "~1.19.15",
-    "wagmi": "~1.4.12"
->>>>>>> d6881350
   },
   "devDependencies": {
     "@types/node": "^18.18.10",
