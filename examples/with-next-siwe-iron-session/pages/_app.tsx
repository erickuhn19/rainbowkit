// This example is based on the wagmi SIWE tutorial
// https://wagmi.sh/examples/sign-in-with-ethereum
import '../styles/global.css';
import '@rainbow-me/rainbowkit/styles.css';
import type { AppProps } from 'next/app';
import { useEffect, useMemo, useRef, useState } from 'react';

import {
  RainbowKitProvider,
  getDefaultWallets,
  connectorsForWallets,
  createAuthenticationAdapter,
  RainbowKitAuthenticationProvider,
  AuthenticationStatus,
} from '@rainbow-me/rainbowkit';
import {
  argentWallet,
  trustWallet,
  ledgerWallet,
} from '@rainbow-me/rainbowkit/wallets';
<<<<<<< HEAD
import { createConfig, http, WagmiConfig, WagmiProvider } from 'wagmi';
=======
import { configureChains, createConfig, WagmiConfig } from 'wagmi';
import { publicProvider } from 'wagmi/providers/public';
>>>>>>> 47365974
import {
  arbitrum,
  base,
  mainnet,
  optimism,
  polygon,
  sepolia,
  zora,
<<<<<<< HEAD
  goerli,
  Chain,
} from 'wagmi/chains';
import { SiweMessage } from 'siwe';
import { useEffect, useMemo, useRef, useState } from 'react';
import { QueryClient, QueryClientProvider } from '@tanstack/react-query';

const chains: readonly [Chain, ...Chain[]] = [
  mainnet,
  polygon,
  optimism,
  arbitrum,
  base,
  zora,
  ...(process.env.NEXT_PUBLIC_ENABLE_TESTNETS === 'true' ? [goerli] : []),
];
=======
} from 'wagmi/chains';
import { SiweMessage } from 'siwe';

const { chains, publicClient, webSocketPublicClient } = configureChains(
  [
    mainnet,
    polygon,
    optimism,
    arbitrum,
    base,
    zora,
    ...(process.env.NEXT_PUBLIC_ENABLE_TESTNETS === 'true' ? [sepolia] : []),
  ],
  [publicProvider()]
);
>>>>>>> 47365974

const projectId = 'YOUR_PROJECT_ID';

const { wallets } = getDefaultWallets({
  appName: 'RainbowKit demo',
  projectId,
});

const demoAppInfo = {
  appName: 'Rainbowkit Demo',
};

const connectors = connectorsForWallets([
  ...wallets,
  {
    groupName: 'Other',
    wallets: [
      argentWallet({ projectId }),
      trustWallet({ projectId }),
      ledgerWallet({ projectId }),
    ],
  },
]);

const config = createConfig({
  chains,
  connectors,
  transports: {
    [mainnet.id]: http(),
    [polygon.id]: http(),
    [optimism.id]: http(),
    [arbitrum.id]: http(),
    [base.id]: http(),
    [zora.id]: http(),
    [goerli.id]: http(),
  },
});

const client = new QueryClient();

export default function App({ Component, pageProps }: AppProps) {
  const fetchingStatusRef = useRef(false);
  const verifyingRef = useRef(false);
  const [authStatus, setAuthStatus] = useState<AuthenticationStatus>('loading');

  // Fetch user when:
  useEffect(() => {
    const fetchStatus = async () => {
      if (fetchingStatusRef.current || verifyingRef.current) {
        return;
      }

      fetchingStatusRef.current = true;

      try {
        const response = await fetch('/api/me');
        const json = await response.json();
        setAuthStatus(json.address ? 'authenticated' : 'unauthenticated');
      } catch (_error) {
        setAuthStatus('unauthenticated');
      } finally {
        fetchingStatusRef.current = false;
      }
    };

    // 1. page loads
    fetchStatus();

    // 2. window is focused (in case user logs out of another window)
    window.addEventListener('focus', fetchStatus);
    return () => window.removeEventListener('focus', fetchStatus);
  }, []);

  const authAdapter = useMemo(() => {
    return createAuthenticationAdapter({
      getNonce: async () => {
        const response = await fetch('/api/nonce');
        return await response.text();
      },

      createMessage: ({ nonce, address, chainId }) => {
        return new SiweMessage({
          domain: window.location.host,
          address,
          statement: 'Sign in with Ethereum to the app.',
          uri: window.location.origin,
          version: '1',
          chainId,
          nonce,
        });
      },

      getMessageBody: ({ message }) => {
        return message.prepareMessage();
      },

      verify: async ({ message, signature }) => {
        verifyingRef.current = true;

        try {
          const response = await fetch('/api/verify', {
            method: 'POST',
            headers: { 'Content-Type': 'application/json' },
            body: JSON.stringify({ message, signature }),
          });

          const authenticated = Boolean(response.ok);

          if (authenticated) {
            setAuthStatus(authenticated ? 'authenticated' : 'unauthenticated');
          }

          return authenticated;
        } catch (error) {
          return false;
        } finally {
          verifyingRef.current = false;
        }
      },

      signOut: async () => {
        setAuthStatus('unauthenticated');
        await fetch('/api/logout');
      },
    });
  }, []);

  return (
    <WagmiProvider config={config}>
      <QueryClientProvider client={client}>
        <RainbowKitAuthenticationProvider
          adapter={authAdapter}
          status={authStatus}
        >
          <RainbowKitProvider appInfo={demoAppInfo} chains={chains}>
            <Component {...pageProps} />
          </RainbowKitProvider>
        </RainbowKitAuthenticationProvider>
      </QueryClientProvider>
    </WagmiProvider>
  );
}<|MERGE_RESOLUTION|>--- conflicted
+++ resolved
@@ -5,6 +5,18 @@
 import type { AppProps } from 'next/app';
 import { useEffect, useMemo, useRef, useState } from 'react';
 
+import { QueryClient, QueryClientProvider } from '@tanstack/react-query';
+import { createConfig, http, WagmiConfig, WagmiProvider } from 'wagmi';
+import {
+  arbitrum,
+  base,
+  mainnet,
+  optimism,
+  polygon,
+  sepolia,
+  zora,
+  Chain,
+} from 'wagmi/chains';
 import {
   RainbowKitProvider,
   getDefaultWallets,
@@ -18,27 +30,7 @@
   trustWallet,
   ledgerWallet,
 } from '@rainbow-me/rainbowkit/wallets';
-<<<<<<< HEAD
-import { createConfig, http, WagmiConfig, WagmiProvider } from 'wagmi';
-=======
-import { configureChains, createConfig, WagmiConfig } from 'wagmi';
-import { publicProvider } from 'wagmi/providers/public';
->>>>>>> 47365974
-import {
-  arbitrum,
-  base,
-  mainnet,
-  optimism,
-  polygon,
-  sepolia,
-  zora,
-<<<<<<< HEAD
-  goerli,
-  Chain,
-} from 'wagmi/chains';
 import { SiweMessage } from 'siwe';
-import { useEffect, useMemo, useRef, useState } from 'react';
-import { QueryClient, QueryClientProvider } from '@tanstack/react-query';
 
 const chains: readonly [Chain, ...Chain[]] = [
   mainnet,
@@ -47,25 +39,8 @@
   arbitrum,
   base,
   zora,
-  ...(process.env.NEXT_PUBLIC_ENABLE_TESTNETS === 'true' ? [goerli] : []),
+  ...(process.env.NEXT_PUBLIC_ENABLE_TESTNETS === 'true' ? [sepolia] : []),
 ];
-=======
-} from 'wagmi/chains';
-import { SiweMessage } from 'siwe';
-
-const { chains, publicClient, webSocketPublicClient } = configureChains(
-  [
-    mainnet,
-    polygon,
-    optimism,
-    arbitrum,
-    base,
-    zora,
-    ...(process.env.NEXT_PUBLIC_ENABLE_TESTNETS === 'true' ? [sepolia] : []),
-  ],
-  [publicProvider()]
-);
->>>>>>> 47365974
 
 const projectId = 'YOUR_PROJECT_ID';
 
@@ -100,7 +75,7 @@
     [arbitrum.id]: http(),
     [base.id]: http(),
     [zora.id]: http(),
-    [goerli.id]: http(),
+    [sepolia.id]: http(),
   },
 });
 
