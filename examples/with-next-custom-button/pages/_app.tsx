import '../styles/global.css';
import '@rainbow-me/rainbowkit/styles.css';
import type { AppProps } from 'next/app';

import {
  RainbowKitProvider,
  getDefaultWallets,
  connectorsForWallets,
} from '@rainbow-me/rainbowkit';
import {
  argentWallet,
  trustWallet,
  ledgerWallet,
} from '@rainbow-me/rainbowkit/wallets';
<<<<<<< HEAD
import { createConfig, http, WagmiProvider } from 'wagmi';
=======
import { configureChains, createConfig, WagmiConfig } from 'wagmi';
import { publicProvider } from 'wagmi/providers/public';
>>>>>>> 47365974
import {
  arbitrum,
  base,
  mainnet,
  optimism,
  polygon,
  sepolia,
  zora,
<<<<<<< HEAD
  goerli,
  Chain,
} from 'wagmi/chains';
import { QueryClient, QueryClientProvider } from '@tanstack/react-query';

const chains: readonly [Chain, ...Chain[]] = [
  mainnet,
  polygon,
  optimism,
  arbitrum,
  base,
  zora,
  ...(process.env.NEXT_PUBLIC_ENABLE_TESTNETS === 'true' ? [goerli] : []),
];
=======
} from 'wagmi/chains';

const { chains, publicClient, webSocketPublicClient } = configureChains(
  [
    mainnet,
    polygon,
    optimism,
    arbitrum,
    base,
    zora,
    ...(process.env.NEXT_PUBLIC_ENABLE_TESTNETS === 'true' ? [sepolia] : []),
  ],
  [publicProvider()]
);
>>>>>>> 47365974

const projectId = 'YOUR_PROJECT_ID';

const { wallets } = getDefaultWallets({
  appName: 'RainbowKit demo',
  projectId,
});

const demoAppInfo = {
  appName: 'Rainbowkit Demo',
};

const connectors = connectorsForWallets([
  ...wallets,
  {
    groupName: 'Other',
    wallets: [
      argentWallet({ projectId }),
      trustWallet({ projectId }),
      ledgerWallet({ projectId }),
    ],
  },
]);

const config = createConfig({
  chains,
  connectors,
  transports: {
    [mainnet.id]: http(),
    [polygon.id]: http(),
    [optimism.id]: http(),
    [arbitrum.id]: http(),
    [base.id]: http(),
    [zora.id]: http(),
    [goerli.id]: http(),
  },
});

const client = new QueryClient();

function MyApp({ Component, pageProps }: AppProps) {
  return (
    <WagmiProvider config={config}>
      <QueryClientProvider client={client}>
        <RainbowKitProvider appInfo={demoAppInfo} chains={chains}>
          <Component {...pageProps} />
        </RainbowKitProvider>
      </QueryClientProvider>
    </WagmiProvider>
  );
}

export default MyApp;<|MERGE_RESOLUTION|>--- conflicted
+++ resolved
@@ -2,6 +2,18 @@
 import '@rainbow-me/rainbowkit/styles.css';
 import type { AppProps } from 'next/app';
 
+import { QueryClient, QueryClientProvider } from '@tanstack/react-query';
+import { createConfig, http, WagmiProvider } from 'wagmi';
+import {
+  arbitrum,
+  base,
+  mainnet,
+  optimism,
+  polygon,
+  sepolia,
+  zora,
+  Chain,
+} from 'wagmi/chains';
 import {
   RainbowKitProvider,
   getDefaultWallets,
@@ -12,25 +24,6 @@
   trustWallet,
   ledgerWallet,
 } from '@rainbow-me/rainbowkit/wallets';
-<<<<<<< HEAD
-import { createConfig, http, WagmiProvider } from 'wagmi';
-=======
-import { configureChains, createConfig, WagmiConfig } from 'wagmi';
-import { publicProvider } from 'wagmi/providers/public';
->>>>>>> 47365974
-import {
-  arbitrum,
-  base,
-  mainnet,
-  optimism,
-  polygon,
-  sepolia,
-  zora,
-<<<<<<< HEAD
-  goerli,
-  Chain,
-} from 'wagmi/chains';
-import { QueryClient, QueryClientProvider } from '@tanstack/react-query';
 
 const chains: readonly [Chain, ...Chain[]] = [
   mainnet,
@@ -39,24 +32,8 @@
   arbitrum,
   base,
   zora,
-  ...(process.env.NEXT_PUBLIC_ENABLE_TESTNETS === 'true' ? [goerli] : []),
+  ...(process.env.NEXT_PUBLIC_ENABLE_TESTNETS === 'true' ? [sepolia] : []),
 ];
-=======
-} from 'wagmi/chains';
-
-const { chains, publicClient, webSocketPublicClient } = configureChains(
-  [
-    mainnet,
-    polygon,
-    optimism,
-    arbitrum,
-    base,
-    zora,
-    ...(process.env.NEXT_PUBLIC_ENABLE_TESTNETS === 'true' ? [sepolia] : []),
-  ],
-  [publicProvider()]
-);
->>>>>>> 47365974
 
 const projectId = 'YOUR_PROJECT_ID';
 
@@ -91,7 +68,7 @@
     [arbitrum.id]: http(),
     [base.id]: http(),
     [zora.id]: http(),
-    [goerli.id]: http(),
+    [sepolia.id]: http(),
   },
 });
 
