{
  "name": "with-create-react-app",
  "version": "0.1.72",
  "private": true,
  "dependencies": {
    "@rainbow-me/rainbowkit": "workspace:*",
<<<<<<< HEAD
    "@testing-library/jest-dom": "^6.1.3",
    "@testing-library/react": "^14.0.0",
    "@testing-library/user-event": "^14.4.3",
    "@tanstack/react-query": "5.8.3",
=======
    "@testing-library/jest-dom": "^6.1.4",
    "@testing-library/react": "^14.1.2",
    "@testing-library/user-event": "^14.5.1",
>>>>>>> dd122dcf
    "@types/jest": "^29.5.2",
    "@types/node": "^18.18.10",
    "@types/react": "^18.2.37",
    "react-dom": "^18.2.0",
    "react-scripts": "5.0.1",
    "react": "^18.2.0",
    "typescript": "^5.0.4",
    "util": "0.12.4",
<<<<<<< HEAD
    "viem": "2.0.0-beta.6",
    "wagmi": "2.0.0-beta.3",
=======
    "viem": "~1.19.4",
    "wagmi": "~1.4.7",
>>>>>>> dd122dcf
    "web-vitals": "^2.1.4",
    "buffer": "npm:buffer@6.0.3"
  },
  "scripts": {
    "dev": "react-scripts start",
    "start": "react-scripts start",
    "build": "react-scripts build",
    "test": "react-scripts test --transformIgnorePatterns \"node_modules/(?!@rainbow-me)/\"",
    "eject": "react-scripts eject"
  },
  "eslintConfig": {
    "extends": [
      "react-app",
      "react-app/jest"
    ]
  },
  "browserslist": {
    "production": [
      ">0.2%",
      "not dead",
      "not op_mini all"
    ],
    "development": [
      "last 1 chrome version",
      "last 1 firefox version",
      "last 1 safari version"
    ]
  }
}<|MERGE_RESOLUTION|>--- conflicted
+++ resolved
@@ -4,16 +4,10 @@
   "private": true,
   "dependencies": {
     "@rainbow-me/rainbowkit": "workspace:*",
-<<<<<<< HEAD
     "@testing-library/jest-dom": "^6.1.3",
     "@testing-library/react": "^14.0.0",
     "@testing-library/user-event": "^14.4.3",
     "@tanstack/react-query": "5.8.3",
-=======
-    "@testing-library/jest-dom": "^6.1.4",
-    "@testing-library/react": "^14.1.2",
-    "@testing-library/user-event": "^14.5.1",
->>>>>>> dd122dcf
     "@types/jest": "^29.5.2",
     "@types/node": "^18.18.10",
     "@types/react": "^18.2.37",
@@ -22,13 +16,8 @@
     "react": "^18.2.0",
     "typescript": "^5.0.4",
     "util": "0.12.4",
-<<<<<<< HEAD
     "viem": "2.0.0-beta.6",
     "wagmi": "2.0.0-beta.3",
-=======
-    "viem": "~1.19.4",
-    "wagmi": "~1.4.7",
->>>>>>> dd122dcf
     "web-vitals": "^2.1.4",
     "buffer": "npm:buffer@6.0.3"
   },
