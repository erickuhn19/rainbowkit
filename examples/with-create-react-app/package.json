--- conflicted
+++ resolved
@@ -15,14 +15,9 @@
     "react": "^18.2.0",
     "typescript": "^5.0.4",
     "util": "0.12.4",
-<<<<<<< HEAD
     "viem": "2.0.0-rc.3",
     "wagmi": "2.0.0-rc.2",
     "@tanstack/react-query": "5.13.4",
-=======
-    "viem": "~1.21.4",
-    "wagmi": "~1.4.13",
->>>>>>> 1d602e87
     "web-vitals": "^2.1.4",
     "buffer": "npm:buffer@6.0.3"
   },
