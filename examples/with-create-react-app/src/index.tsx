--- conflicted
+++ resolved
@@ -4,17 +4,9 @@
 import React from 'react';
 import ReactDOM from 'react-dom/client';
 import reportWebVitals from './reportWebVitals';
-<<<<<<< HEAD
-import './index.css';
-import '@rainbow-me/rainbowkit/styles.css';
-import { getDefaultWallets, RainbowKitProvider } from '@rainbow-me/rainbowkit';
+
+import { QueryClient, QueryClientProvider } from '@tanstack/react-query';
 import { createConfig, http, WagmiProvider } from 'wagmi';
-=======
-
-import { getDefaultWallets, RainbowKitProvider } from '@rainbow-me/rainbowkit';
-import { configureChains, createConfig, WagmiConfig } from 'wagmi';
-import { publicProvider } from 'wagmi/providers/public';
->>>>>>> 47365974
 import {
   arbitrum,
   base,
@@ -23,18 +15,12 @@
   polygon,
   sepolia,
   zora,
-<<<<<<< HEAD
-  goerli,
   Chain,
 } from 'wagmi/chains';
-=======
-} from 'wagmi/chains';
+import { getDefaultWallets, RainbowKitProvider } from '@rainbow-me/rainbowkit';
 
->>>>>>> 47365974
 import App from './App';
-import { QueryClient, QueryClientProvider } from '@tanstack/react-query';
 
-<<<<<<< HEAD
 const chains: readonly [Chain, ...Chain[]] = [
   mainnet,
   polygon,
@@ -42,22 +28,8 @@
   arbitrum,
   base,
   zora,
-  ...(process.env.REACT_APP_ENABLE_TESTNETS === 'true' ? [goerli] : []),
+  ...(process.env.REACT_APP_ENABLE_TESTNETS === 'true' ? [sepolia] : []),
 ];
-=======
-const { chains, publicClient, webSocketPublicClient } = configureChains(
-  [
-    mainnet,
-    polygon,
-    optimism,
-    arbitrum,
-    base,
-    zora,
-    ...(process.env.REACT_APP_ENABLE_TESTNETS === 'true' ? [sepolia] : []),
-  ],
-  [publicProvider()]
-);
->>>>>>> 47365974
 
 const { connectors } = getDefaultWallets({
   appName: 'RainbowKit demo',
@@ -74,7 +46,7 @@
     [arbitrum.id]: http(),
     [base.id]: http(),
     [zora.id]: http(),
-    [goerli.id]: http(),
+    [sepolia.id]: http(),
   },
 });
 
