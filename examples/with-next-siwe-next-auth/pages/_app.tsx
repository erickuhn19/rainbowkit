--- conflicted
+++ resolved
@@ -1,7 +1,21 @@
 import '../styles/global.css';
 import '@rainbow-me/rainbowkit/styles.css';
 import type { AppProps } from 'next/app';
+import { SessionProvider } from 'next-auth/react';
+import type { Session } from 'next-auth';
 
+import { QueryClient, QueryClientProvider } from '@tanstack/react-query';
+import { createConfig, http, WagmiProvider } from 'wagmi';
+import {
+  arbitrum,
+  base,
+  mainnet,
+  optimism,
+  polygon,
+  sepolia,
+  zora,
+  Chain,
+} from 'wagmi/chains';
 import {
   RainbowKitProvider,
   getDefaultWallets,
@@ -12,37 +26,11 @@
   trustWallet,
   ledgerWallet,
 } from '@rainbow-me/rainbowkit/wallets';
-<<<<<<< HEAD
-import { createConfig, http, WagmiProvider } from 'wagmi';
-=======
-import { configureChains, createConfig, WagmiConfig } from 'wagmi';
-import { publicProvider } from 'wagmi/providers/public';
->>>>>>> 47365974
-import {
-  arbitrum,
-  base,
-  mainnet,
-  optimism,
-  polygon,
-  sepolia,
-  zora,
-<<<<<<< HEAD
-  goerli,
-  Chain,
-} from 'wagmi/chains';
-=======
-} from 'wagmi/chains';
-
->>>>>>> 47365974
-import { SessionProvider } from 'next-auth/react';
-import type { Session } from 'next-auth';
 import {
   RainbowKitSiweNextAuthProvider,
   GetSiweMessageOptions,
 } from '@rainbow-me/rainbowkit-siwe-next-auth';
-import { QueryClient, QueryClientProvider } from '@tanstack/react-query';
 
-<<<<<<< HEAD
 const chains: readonly [Chain, ...Chain[]] = [
   mainnet,
   polygon,
@@ -50,22 +38,8 @@
   arbitrum,
   base,
   zora,
-  ...(process.env.NEXT_PUBLIC_ENABLE_TESTNETS === 'true' ? [goerli] : []),
+  ...(process.env.NEXT_PUBLIC_ENABLE_TESTNETS === 'true' ? [sepolia] : []),
 ];
-=======
-const { chains, publicClient, webSocketPublicClient } = configureChains(
-  [
-    mainnet,
-    polygon,
-    optimism,
-    arbitrum,
-    base,
-    zora,
-    ...(process.env.NEXT_PUBLIC_ENABLE_TESTNETS === 'true' ? [sepolia] : []),
-  ],
-  [publicProvider()]
-);
->>>>>>> 47365974
 
 const projectId = 'YOUR_PROJECT_ID';
 
@@ -95,7 +69,7 @@
   connectors,
   transports: {
     [mainnet.id]: http(),
-    [goerli.id]: http(),
+    [sepolia.id]: http(),
   },
 });
 
