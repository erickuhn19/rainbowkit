--- conflicted
+++ resolved
@@ -14,13 +14,8 @@
     "next": "^13.4.19",
     "react": "^18.2.0",
     "react-dom": "^18.2.0",
-<<<<<<< HEAD
     "viem": "2.0.0-beta.6",
     "wagmi": "2.0.0-beta.3"
-=======
-    "viem": "~1.19.4",
-    "wagmi": "~1.4.7"
->>>>>>> dd122dcf
   },
   "devDependencies": {
     "@types/node": "^18.18.10",
