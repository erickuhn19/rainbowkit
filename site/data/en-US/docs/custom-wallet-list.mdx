---
title: Custom Wallet List
description: Customizing the wallet list
---

# Custom Wallet List

## Customizing the wallet list

> Note: This API is unstable and likely to change in the near future. We recommend avoiding changes to the wallet list for now.

You can import individual wallets from `'@rainbow-me/rainbowkit/wallets'` along with the `connectorsForWallets` function to build your own list of wallets with their necessary connectors. This way you have full control over which wallets to display, and in which order.

For example, you can choose to only show Rainbow along with generic fallback wallets.

```tsx
import { connectorsForWallets } from '@rainbow-me/rainbowkit';
import {
<<<<<<< HEAD
  metamaskWallet,
=======
>>>>>>> de69a3ef
  rainbowWallet,
  walletConnectWallet,
} from '@rainbow-me/rainbowkit/wallets';

const connectors = connectorsForWallets([
  {
    groupName: 'Recommended',
    wallets: [
<<<<<<< HEAD
      metamaskWallet({ projectId }),
      rainbowWallet({ projectId }),
      walletConnectWallet({ projectId }),
=======
      rainbowWallet({ projectId, chains }),
      walletConnectWallet({ projectId, chains }),
>>>>>>> de69a3ef
    ],
  },
]);
```

You can then pass your connectors to `wagmi`'s `createConfig`.

```tsx line=1,4-99
import { createConfig, WagmiProvider } from 'wagmi';
...
const connectors = connectorsForWallets([ /* ... */ ]);

const config = createConfig({
  connectors,
  chains: [mainnet],
  transports: {
    [mainnet.id]: http()
  }
});

const App = () => (
  <WagmiProvider config={config}>
    <RainbowKitProvider {...etc}>
      {/* Your App */}
    </RainbowKitProvider>
  </WagmiProvider>
);
```

### Built-in wallets

#### Generic Wallets

The following wallets are scoped to generic connection methods rather than specific apps. As a result, it’s recommended that these wallets are always included.

##### WalletConnect

This is a fallback wallet option designed for WalletConnect-based wallets that haven’t been provided by another wallet in the list.

**It's recommended that you always include this wallet in the list to ensure all WalletConnect-based wallets are supported.**

```tsx
import { walletConnectWallet } from '@rainbow-me/rainbowkit/wallets';

walletConnectWallet(options: {
  projectId: string;
});
```

<<<<<<< HEAD
##### Injected Wallet

This is a fallback wallet option designed for scenarios where `window.ethereum` exists but hasn’t been provided by another wallet in the list. This wallet will automatically hide itself from the list when the fallback is not necessary or if there is no injected wallet available.

**It's recommended that you always include this wallet in the list to ensure all injected wallets are supported.**

```tsx
import { injectedWallet } from '@rainbow-me/rainbowkit/wallets';

injectedWallet();
```
=======
Additional documentation for supported `options` can be found [here](https://docs.walletconnect.com/1.0/quick-start/dapps/web3-provider#optional).

In preparation for the migration to WalletConnect v2, the `options` for Web3Modal v2 are also supported. Reference the [Ethereum Provider docs](https://docs.walletconnect.com/2.0/javascript/providers/ethereum#initialization). The required `projectId` is automatically pre-populated by RainbowKit.
>>>>>>> de69a3ef

### Specific Wallets

The following wallets are provided via the `wallet` object (in alphabetical order).

#### Argent

```tsx
import { argentWallet } from '@rainbow-me/rainbowkit/wallets';

argentWallet(options: {
  projectId: string;
});
```

#### Bitget

```tsx
import { bitgetWallet } from '@rainbow-me/rainbowkit/wallets';

bitgetWallet(options: {
  projectId: string;
});
```

#### Bifrost Wallet

```tsx
import { bifrostWallet } from '@rainbow-me/rainbowkit/wallets';

bifrostWallet(options: {
  projectId: string;
});
```

#### Bitski

```tsx
import { bitskiWallet } from '@rainbow-me/rainbowkit/wallets';

bitskiWallet();
```

<<<<<<< HEAD
#### Brave Wallet

```tsx
import { braveWallet } from '@rainbow-me/rainbowkit/wallets';

braveWallet();
```

=======
>>>>>>> de69a3ef
#### Coinbase Wallet

```tsx
import { coinbaseWallet } from '@rainbow-me/rainbowkit/wallets';

coinbaseWallet(options: {
  appName: string;
});
```

#### Coin98 Wallet

```tsx
import { coin98Wallet } from '@rainbow-me/rainbowkit/wallets';

coin98Wallet(options: {
  projectId: string;
});
```

#### Core

```tsx
import { coreWallet } from '@rainbow-me/rainbowkit/wallets';

coreWallet(options: {
  projectId: string;
});
```

#### Dawn Wallet

```tsx
import { dawnWallet } from '@rainbow-me/rainbowkit/wallets';

dawnWallet();
```

#### Enkrypt Wallet

```tsx
import { enkryptWallet } from '@rainbow-me/rainbowkit/wallets';

enkryptWallet();
```

#### FoxWallet

```tsx
import { foxWallet } from '@rainbow-me/rainbowkit/wallets';

foxWallet(options: {
  projectId: string;
});
```

#### Frame Wallet

```tsx
import { frameWallet } from '@rainbow-me/rainbowkit/wallets';

frameWallet();
```

#### Frontier Wallet

```tsx
import { frontierWallet } from '@rainbow-me/rainbowkit/wallets';

frontierWallet(options: {
  projectId: string;
});
```

#### Ledger Live

```tsx
import { ledgerWallet } from '@rainbow-me/rainbowkit/wallets';

ledgerWallet(options: {
  projectId: string;
});
```

#### imToken

```tsx
import { imTokenWallet } from '@rainbow-me/rainbowkit/wallets';

imTokenWallet(options: {
  projectId: string;
});
```

#### MetaMask

```tsx
import { metaMaskWallet } from '@rainbow-me/rainbowkit/wallets';

metaMaskWallet(options: {
  projectId: string;
});
```

#### MEW Wallet

```tsx
import { mewWallet } from '@rainbow-me/rainbowkit/wallets';

mewWallet();
```

#### OKX Wallet

```tsx
import { okxWallet } from '@rainbow-me/rainbowkit/wallets';

okxWallet(options: {
  projectId: string;
});
```

#### Omni

```tsx
import { omniWallet } from '@rainbow-me/rainbowkit/wallets';

omniWallet(options: {
  projectId: string;
});
```

#### OneKey

```tsx
import { oneKeyWallet } from '@rainbow-me/rainbowkit/wallets';

oneKeyWallet();
```

#### Phantom

```tsx
import { phantomWallet } from '@rainbow-me/rainbowkit/wallets';

phantomWallet();
```

#### Rabby Wallet

```tsx
import { rabbyWallet } from '@rainbow-me/rainbowkit/wallets';

rabbyWallet();
```

#### Rainbow

```tsx
import { rainbowWallet } from '@rainbow-me/rainbowkit/wallets';

rainbowWallet(options: {
  projectId: string;
});
```

<<<<<<< HEAD
#### Safe (Gnosis Safe)

```tsx
import { safeWallet } from '@rainbow-me/rainbowkit/wallets';

safeWallet();
```

=======
>>>>>>> de69a3ef
#### Safeheron

```tsx
import { safeheronWallet } from '@rainbow-me/rainbowkit/wallets';

safeheronWallet();
```

#### Taho

```tsx
import { tahoWallet } from '@rainbow-me/rainbowkit/wallets';

tahoWallet();
```

#### Talisman

```tsx
import { talismanWallet } from '@rainbow-me/rainbowkit/wallets';

talismanWallet();
```

#### Tokenary

```tsx
import { tokenaryWallet } from '@rainbow-me/rainbowkit/wallets';

tokenaryWallet();
```

#### TokenPocket

```tsx
import { tokenPocketWallet } from '@rainbow-me/rainbowkit/wallets';

tokenPocketWallet(options: {
  projectId: string;
});
```

#### Trust Wallet

```tsx
import { trustWallet } from '@rainbow-me/rainbowkit/wallets';

trustWallet(options: {
  projectId: string;
});
```

#### Uniswap Wallet

```tsx
import { uniswapWallet } from '@rainbow-me/rainbowkit/wallets';

uniswapWallet(options: {
  projectId: string;
});
```

#### XDEFI Wallet

```tsx
import { xdefiWallet } from '@rainbow-me/rainbowkit/wallets';

xdefiWallet();
```

#### Zerion

```tsx
import { zerionWallet } from '@rainbow-me/rainbowkit/wallets';

zerionWallet(options: {
  projectId: string;
});
```

### Examples

#### Ordering

Here are a few examples of displaying different wallets, in different order.

Show MetaMask along with generic fallback wallets.

```tsx
import { connectorsForWallets } from '@rainbow-me/rainbowkit';
import {
  metaMaskWallet,
  walletConnectWallet,
} from '@rainbow-me/rainbowkit/wallets';

const connectors = connectorsForWallets([
  {
    groupName: 'Recommended',
    wallets: [
<<<<<<< HEAD
      injectedWallet(),
      metaMaskWallet({ projectId }),
      walletConnectWallet({ projectId }),
=======
      metaMaskWallet({ projectId, chains }),
      walletConnectWallet({ projectId, chains }),
>>>>>>> de69a3ef
    ],
  },
]);
```

Show Rainbow, MetaMask and Coinbase along with generic fallback wallets.

```tsx
import { connectorsForWallets } from '@rainbow-me/rainbowkit';
import {
  rainbowWallet,
  metaMaskWallet,
  coinbaseWallet,
  walletConnectWallet,
} from '@rainbow-me/rainbowkit/wallets';

const connectors = connectorsForWallets([
  {
    groupName: 'Suggested',
    wallets: [
<<<<<<< HEAD
      injectedWallet(),
      rainbowWallet({ projectId }),
      metaMaskWallet({ projectId }),
      coinbaseWallet({ appName: 'My RainbowKit App' }),
      walletConnectWallet({ projectId }),
=======
      rainbowWallet({ projectId, chains }),
      metaMaskWallet({ projectId, chains }),
      coinbaseWallet({ chains, appName: 'My RainbowKit App' }),
      walletConnectWallet({ projectId, chains }),
>>>>>>> de69a3ef
    ],
  },
]);
```

> Reminder: The order of the `wallets` array defines the order in which wallets will be displayed in the UI.

#### Multiple groups

You can use the `groupName` key to name different wallet groups. This is useful if you want to communicate to your users which wallets you recommend, as well as other possible wallets.

Recommend Rainbow and MetaMask, but also offer Coinbase along with generic fallback wallets.

```tsx
import { connectorsForWallets } from '@rainbow-me/rainbowkit';
import {
  rainbowWallet,
  metaMaskWallet,
  coinbaseWallet,
  walletConnectWallet,
} from '@rainbow-me/rainbowkit/wallets';

const connectors = connectorsForWallets([
  {
    groupName: 'Recommended',
    wallets: [
<<<<<<< HEAD
      injectedWallet(),
      rainbowWallet({ projectId }),
      metaMaskWallet({ projectId }),
=======
      rainbowWallet({ projectId, chains }),
      metaMaskWallet({ projectId, chains }),
>>>>>>> de69a3ef
    ],
  },
  {
    groupName: 'Others',
    wallets: [
      coinbaseWallet({ appName: 'My RainbowKit App' }),
      walletConnectWallet({ projectId }),
    ],
  },
]);
```<|MERGE_RESOLUTION|>--- conflicted
+++ resolved
@@ -16,10 +16,7 @@
 ```tsx
 import { connectorsForWallets } from '@rainbow-me/rainbowkit';
 import {
-<<<<<<< HEAD
   metamaskWallet,
-=======
->>>>>>> de69a3ef
   rainbowWallet,
   walletConnectWallet,
 } from '@rainbow-me/rainbowkit/wallets';
@@ -28,14 +25,9 @@
   {
     groupName: 'Recommended',
     wallets: [
-<<<<<<< HEAD
       metamaskWallet({ projectId }),
       rainbowWallet({ projectId }),
       walletConnectWallet({ projectId }),
-=======
-      rainbowWallet({ projectId, chains }),
-      walletConnectWallet({ projectId, chains }),
->>>>>>> de69a3ef
     ],
   },
 ]);
@@ -85,7 +77,6 @@
 });
 ```
 
-<<<<<<< HEAD
 ##### Injected Wallet
 
 This is a fallback wallet option designed for scenarios where `window.ethereum` exists but hasn’t been provided by another wallet in the list. This wallet will automatically hide itself from the list when the fallback is not necessary or if there is no injected wallet available.
@@ -97,11 +88,6 @@
 
 injectedWallet();
 ```
-=======
-Additional documentation for supported `options` can be found [here](https://docs.walletconnect.com/1.0/quick-start/dapps/web3-provider#optional).
-
-In preparation for the migration to WalletConnect v2, the `options` for Web3Modal v2 are also supported. Reference the [Ethereum Provider docs](https://docs.walletconnect.com/2.0/javascript/providers/ethereum#initialization). The required `projectId` is automatically pre-populated by RainbowKit.
->>>>>>> de69a3ef
 
 ### Specific Wallets
 
@@ -145,7 +131,6 @@
 bitskiWallet();
 ```
 
-<<<<<<< HEAD
 #### Brave Wallet
 
 ```tsx
@@ -154,8 +139,6 @@
 braveWallet();
 ```
 
-=======
->>>>>>> de69a3ef
 #### Coinbase Wallet
 
 ```tsx
@@ -322,7 +305,6 @@
 });
 ```
 
-<<<<<<< HEAD
 #### Safe (Gnosis Safe)
 
 ```tsx
@@ -331,8 +313,6 @@
 safeWallet();
 ```
 
-=======
->>>>>>> de69a3ef
 #### Safeheron
 
 ```tsx
@@ -432,14 +412,9 @@
   {
     groupName: 'Recommended',
     wallets: [
-<<<<<<< HEAD
       injectedWallet(),
       metaMaskWallet({ projectId }),
       walletConnectWallet({ projectId }),
-=======
-      metaMaskWallet({ projectId, chains }),
-      walletConnectWallet({ projectId, chains }),
->>>>>>> de69a3ef
     ],
   },
 ]);
@@ -460,18 +435,11 @@
   {
     groupName: 'Suggested',
     wallets: [
-<<<<<<< HEAD
       injectedWallet(),
       rainbowWallet({ projectId }),
       metaMaskWallet({ projectId }),
       coinbaseWallet({ appName: 'My RainbowKit App' }),
       walletConnectWallet({ projectId }),
-=======
-      rainbowWallet({ projectId, chains }),
-      metaMaskWallet({ projectId, chains }),
-      coinbaseWallet({ chains, appName: 'My RainbowKit App' }),
-      walletConnectWallet({ projectId, chains }),
->>>>>>> de69a3ef
     ],
   },
 ]);
@@ -498,14 +466,9 @@
   {
     groupName: 'Recommended',
     wallets: [
-<<<<<<< HEAD
       injectedWallet(),
       rainbowWallet({ projectId }),
       metaMaskWallet({ projectId }),
-=======
-      rainbowWallet({ projectId, chains }),
-      metaMaskWallet({ projectId, chains }),
->>>>>>> de69a3ef
     ],
   },
   {
