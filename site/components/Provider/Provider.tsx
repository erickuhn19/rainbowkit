import { getDefaultConfig, getDefaultWallets } from '@rainbow-me/rainbowkit';
import {
  argentWallet,
  imTokenWallet,
  ledgerWallet,
  omniWallet,
  trustWallet,
} from '@rainbow-me/rainbowkit/wallets';
import { QueryClient, QueryClientProvider } from '@tanstack/react-query';
import React from 'react';
<<<<<<< HEAD
import { http, WagmiProvider, createConfig } from 'wagmi';
=======
import { WagmiConfig } from 'wagmi';
>>>>>>> 11b0d64f
import {
  Chain,
  arbitrum,
  base,
  bsc,
  mainnet,
  optimism,
  polygon,
  zora,
} from 'wagmi/chains';

<<<<<<< HEAD
export const chains: readonly [Chain, ...Chain[]] = [
  mainnet,
  polygon,
  optimism,
  arbitrum,
  base,
  zora,
  bsc,
];
=======
export const chains = [mainnet, polygon, optimism, arbitrum, base, zora, bsc];
>>>>>>> 11b0d64f

const projectId =
  process.env.NEXT_PUBLIC_WALLETCONNECT_PROJECT_ID ?? 'YOUR_PROJECT_ID';

const { wallets } = getDefaultWallets({
  appName: 'rainbowkit.com',
  projectId,
  chains,
});

<<<<<<< HEAD
const connectors = connectorsForWallets([
  ...wallets,
  {
    groupName: 'More',
    wallets: [
      argentWallet({ projectId }),
      trustWallet({ projectId }),
      omniWallet({ projectId }),
      imTokenWallet({ projectId }),
      ledgerWallet({ projectId }),
    ],
  },
]);

const config = createConfig({
  chains,
  connectors,
  ssr: true,
  transports: {
    [mainnet.id]: http(),
    [polygon.id]: http(),
    [optimism.id]: http(),
    [arbitrum.id]: http(),
    [base.id]: http(),
    [zora.id]: http(),
    [bsc.id]: http(),
  },
=======
const wagmiConfig = getDefaultConfig({
  appName: 'rainbowkit.com',
  projectId,
  chains,
  wallets: [
    ...wallets,
    {
      groupName: 'More',
      wallets: [
        argentWallet({ chains, projectId }),
        trustWallet({ chains, projectId }),
        omniWallet({ chains, projectId }),
        imTokenWallet({ chains, projectId }),
        ledgerWallet({ chains, projectId }),
      ],
    },
  ],
>>>>>>> 11b0d64f
});

const client = new QueryClient();

export function Provider({ children }) {
  return (
    <WagmiProvider config={config}>
      <QueryClientProvider client={client}>{children}</QueryClientProvider>
    </WagmiProvider>
  );
}<|MERGE_RESOLUTION|>--- conflicted
+++ resolved
@@ -8,11 +8,7 @@
 } from '@rainbow-me/rainbowkit/wallets';
 import { QueryClient, QueryClientProvider } from '@tanstack/react-query';
 import React from 'react';
-<<<<<<< HEAD
-import { http, WagmiProvider, createConfig } from 'wagmi';
-=======
-import { WagmiConfig } from 'wagmi';
->>>>>>> 11b0d64f
+import { http, WagmiProvider } from 'wagmi';
 import {
   Chain,
   arbitrum,
@@ -24,7 +20,6 @@
   zora,
 } from 'wagmi/chains';
 
-<<<<<<< HEAD
 export const chains: readonly [Chain, ...Chain[]] = [
   mainnet,
   polygon,
@@ -34,66 +29,43 @@
   zora,
   bsc,
 ];
-=======
-export const chains = [mainnet, polygon, optimism, arbitrum, base, zora, bsc];
->>>>>>> 11b0d64f
 
 const projectId =
   process.env.NEXT_PUBLIC_WALLETCONNECT_PROJECT_ID ?? 'YOUR_PROJECT_ID';
 
+const transports = {
+  [mainnet.id]: http(),
+  [polygon.id]: http(),
+  [optimism.id]: http(),
+  [arbitrum.id]: http(),
+  [base.id]: http(),
+  [zora.id]: http(),
+  [bsc.id]: http(),
+};
+
 const { wallets } = getDefaultWallets({
   appName: 'rainbowkit.com',
   projectId,
-  chains,
 });
 
-<<<<<<< HEAD
-const connectors = connectorsForWallets([
-  ...wallets,
-  {
-    groupName: 'More',
-    wallets: [
-      argentWallet({ projectId }),
-      trustWallet({ projectId }),
-      omniWallet({ projectId }),
-      imTokenWallet({ projectId }),
-      ledgerWallet({ projectId }),
-    ],
-  },
-]);
-
-const config = createConfig({
-  chains,
-  connectors,
-  ssr: true,
-  transports: {
-    [mainnet.id]: http(),
-    [polygon.id]: http(),
-    [optimism.id]: http(),
-    [arbitrum.id]: http(),
-    [base.id]: http(),
-    [zora.id]: http(),
-    [bsc.id]: http(),
-  },
-=======
-const wagmiConfig = getDefaultConfig({
+const config = getDefaultConfig({
   appName: 'rainbowkit.com',
   projectId,
   chains,
+  transports,
   wallets: [
     ...wallets,
     {
       groupName: 'More',
       wallets: [
-        argentWallet({ chains, projectId }),
-        trustWallet({ chains, projectId }),
-        omniWallet({ chains, projectId }),
-        imTokenWallet({ chains, projectId }),
-        ledgerWallet({ chains, projectId }),
+        argentWallet({ projectId }),
+        trustWallet({ projectId }),
+        omniWallet({ projectId }),
+        imTokenWallet({ projectId }),
+        ledgerWallet({ projectId }),
       ],
     },
   ],
->>>>>>> 11b0d64f
 });
 
 const client = new QueryClient();
